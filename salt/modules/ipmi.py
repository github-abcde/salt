--- conflicted
+++ resolved
@@ -325,16 +325,6 @@
         - api_port=623
         - api_kg=None
 
-<<<<<<< HEAD
-    :return:
-        session_support:
-            no_session: channel is session-less
-            single: channel is single-session
-            multi: channel is multi-session
-            auto: channel is session-based (channel could alternate between
-            single- and multi-session operation, as can occur with a
-            serial/modem channel that supports connection mode auto-detect)
-=======
     return
         channel session supports:
 
@@ -346,7 +336,6 @@
                 - auto: channel is session-based (channel could alternate between
                     single- and multi-session operation, as can occur with a
                     serial/modem channel that supports connection mode auto-detect)
->>>>>>> 485ed3cf
 
     CLI Examples:
 
