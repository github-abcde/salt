'''
Minion side functions for salt-cp
'''

import os

import salt.minion


def recv(files, dest):
    '''
    Used with salt-cp, pass the files dict, and the destination.

    This function receives small fast copy files from the master via salt-cp
    '''
    ret = {}
    for path, data in files.items():
        final = ''
        if os.path.basename(path) == os.path.basename(dest)\
                and not os.path.isdir(dest):
            final = dest
        elif os.path.isdir(dest):
            final = os.path.join(dest, os.path.basename(path))
        elif os.path.isdir(os.path.dirname(dest)):
            final = dest
        else:
            return 'Destination unavailable'

        try:
            open(final, 'w+').write(data)
            ret[final] = True
        except IOError:
            ret[final] = False

    return ret


def get_file(path, dest, env='base'):
    '''
    Used to get a single file from the salt master
    '''
    client = salt.minion.FileClient(__opts__)
    return client.get_file(path, dest, False, env)


<<<<<<< HEAD
=======
def get_url(path, dest, env='base'):
    '''
    Used to get a single file from a URL.
    For example,
        cp.get_url salt://my/file /tmp/mine
        cp.get_url http://www.slashdot.org /tmp/index.html
    '''
    client = salt.minion.FileClient(__opts__)
    return client.get_url(path, dest, False, env)


>>>>>>> 05edea8b
def cache_file(path, env='base'):
    '''
    Used to cache a single file in the local salt-master file cache.
    '''
    client = salt.minion.FileClient(__opts__)
    return client.cache_file(path, env)


def cache_files(paths, env='base'):
    '''
    Used to gather many files from the master, the gathered files will be
    saved in the minion cachedir reflective to the paths retrieved from the
    master.
    '''
    client = salt.minion.FileClient(__opts__)
    return client.cache_files(paths, env)


def cache_dir(path, env='base'):
    '''
    Download and cache everything under a directory from the master
    '''
    client = salt.minion.FileClient(__opts__)
    return client.cache_dir(path, env)


def cache_master(env='base'):
    '''
    Retrieve all of the files on the master and cache them locally
    '''
    client = salt.minion.FileClient(__opts__)
    return client.cache_master(env)


def list_master(env='base'):
    '''
    Retrieve all of the files on the master and cache them locally
    '''
    client = salt.minion.FileClient(__opts__)
    return client.file_list(env)


def hash_file(path, env='base'):
    '''
    Return the hash of a file, to get the hash of a file on the
    salt master file server prepend the path with salt://<file on server>
    otherwise, prepend the file with / for a local file.
    '''
    client = salt.minion.FileClient(__opts__)
    return client.hash_file(path, env)<|MERGE_RESOLUTION|>--- conflicted
+++ resolved
@@ -43,8 +43,6 @@
     return client.get_file(path, dest, False, env)
 
 
-<<<<<<< HEAD
-=======
 def get_url(path, dest, env='base'):
     '''
     Used to get a single file from a URL.
@@ -56,7 +54,6 @@
     return client.get_url(path, dest, False, env)
 
 
->>>>>>> 05edea8b
 def cache_file(path, env='base'):
     '''
     Used to cache a single file in the local salt-master file cache.
