'''
Package support for openSUSE via the zypper package manager
'''

<<<<<<< HEAD
import salt.utils
=======
import logging
import os
import re

log = logging.getLogger(__name__)
>>>>>>> 05aae4f9

def __virtual__():
    '''
    Set the virtual pkg module if the os is openSUSE
    '''
    if __grains__.get('os_family', '') != 'Suse':
        return False
    # Not all versions of Suse use zypper, check that it is available
    if salt.utils.which('zypper'):
        return False
    return 'pkg'


def _list_removed(old, new):
    '''
    List the packages which have been removed between the two package objects
    '''
    pkgs = []
    for pkg in old:
        if pkg not in new:
            pkgs.append(pkg)
    return pkgs


def _parse_pkg_meta(path):
    '''
    Retrieve package name and version number from package metadata
    '''
    name = ''
    version = ''
    rel = ''
    result = __salt__['cmd.run_all']('rpm -qpi "{0}"'.format(path))
    if result['retcode'] == 0:
        for line in result['stdout'].splitlines():
            if not name:
                m = re.match('^Name\s*:\s*(\S+)', line)
                if m:
                    name = m.group(1)
                    continue
            if not version:
                m = re.match('^Version\s*:\s*(\S+)', line)
                if m:
                    version = m.group(1)
                    continue
            if not rel:
                m = re.match('^Release\s*:\s*(\S+)', line)
                if m:
                    version = m.group(1)
                    continue
    if rel:
        version += '-{0}'.format(rel)
    return name, version


def _available_versions():
    '''
    The available versions of packages
    '''
    cmd = 'zypper packages -i'
    ret = {}
    out = __salt__['cmd.run'](cmd).splitlines()
    for line in out:
        if not line:
            continue
        if '|' not in line:
            continue
        comps = []
        for comp in line.split('|'):
            comps.append(comp.strip())
        if comps[0] == 'v':
            ret[comps[2]] = comps[3]
    return ret

def available_version(name):
    '''
    Return the available version of a given package

    CLI Example::

        salt '*' pkg.available_version <package name>
    '''
    avail = _available_versions()
    return avail.get(name, '')

def version(name):
    '''
    Returns a version if the package is installed, else returns an empty string

    CLI Example::

        salt '*' pkg.version <package name>
    '''
    pkgs = list_pkgs()
    if name in pkgs:
        return pkgs[name]
    else:
        return ''


def list_pkgs():
    '''
    List the packages currently installed as a dict::

        {'<package_name>': '<version>'}

    CLI Example::

        salt '*' pkg.list_pkgs
    '''
    cmd = 'rpm -qa --queryformat "%{NAME}_|-%{VERSION}_|-%{RELEASE}\n"'
    ret = {}
    for line in __salt__['cmd.run'](cmd).splitlines():
        name, version, rel = line.split('_|-')
        pkgver = version
        if rel: pkgver += '-{0}'.format(rel)
        ret[name] = pkgver
    return ret


def refresh_db():
    '''
    Just run a ``zypper refresh``, return a dict::

        {'<database name>': Bool}

    CLI Example::

        salt '*' pkg.refresh_db
    '''
    cmd = 'zypper refresh'
    ret = {}
    out = __salt__['cmd.run'](cmd).splitlines()
    for line in out:
        if not line:
            continue
        if line.strip().startswith('Repository'):
            key = line.split("'")[1].strip()
            if 'is up to date' in line:
                ret[key] = False
        elif line.strip().startswith('Building'):
            key = line.split("'")[1].strip()
            if 'done' in line:
                ret[key] = True
    return ret


def install(name, refresh=False, source=None, **kwargs):
    '''
    Install the passed package, add refresh=True to run 'zypper refresh' before
    package is installed.

    name
        The name of the package to be installed.

    refresh
        Whether or not to refresh the package database before installing.
        Defaults to False.

    source
        An RPM package to install.

    Return a dict containing the new package names and versions::

        {'<package>': {'old': '<old-version>',
                       'new': '<new-version>']}

    CLI Example::

        salt '*' pkg.install <package name>
    '''
    if source is not None:
        if __salt__['config.valid_fileproto'](source):
            # Cached RPM from master
            pkg_file = __salt__['cp.cache_file'](source)
            pkg_type = 'remote'
        else:
            # RPM file local to the minion
            pkg_file = source
            pkg_type = 'local'
        pname,pversion = _parse_pkg_meta(pkg_file)
        if not pname:
            zypper_param = None
            if pkg_type == 'remote':
                log.error('Failed to cache {0}. Are you sure this path is '
                          'correct?'.format(source))
            elif pkg_type == 'local':
                if not os.path.isfile(source):
                    log.error('RPM resource {0} not found. Are you sure this '
                              'path is correct?'.format(source))
                else:
                    log.error('Unable to parse RPM metadata for '
                              '{0}.'.format(source))
        elif name == pname:
            zypper_param = pkg_file
        else:
            log.error('Package file {0} (Name: {1}) does not match the '
                      'specified package name ({2})'.format(source,
                                                            pname,
                                                            name))
            zypper_param = None
    else:
        zypper_param = name

    pkgs = {}
    if zypper_param is not None:
        old = list_pkgs()
        if refresh:
            refresh_db()
        cmd = 'zypper -n install -l {0}'.format(zypper_param)
        __salt__['cmd.retcode'](cmd)
        new = list_pkgs()
        for npkg in new:
            if npkg in old:
                if old[npkg] == new[npkg]:
                    # no change in the package
                    continue
                else:
                    # the package was here before and the version has changed
                    pkgs[npkg] = {'old': old[npkg],
                                  'new': new[npkg]}
            else:
                # the package is freshly installed
                pkgs[npkg] = {'old': '',
                              'new': new[npkg]}
    return pkgs


def upgrade():
    '''
    Run a full system upgrade, a zypper upgrade

    Return a dict containing the new package names and versions::

        {'<package>': {'old': '<old-version>',
                   'new': '<new-version>']}

    CLI Example::

        salt '*' pkg.upgrade
    '''
    old = list_pkgs()
    cmd = 'zypper -n up -l'
    __salt__['cmd.retcode'](cmd)
    new = list_pkgs()
    pkgs = {}
    for npkg in new:
        if npkg in old:
            if old[npkg] == new[npkg]:
                # no change in the package
                continue
            else:
                # the package was here before and the version has changed
                pkgs[npkg] = {'old': old[npkg],
                              'new': new[npkg]}
        else:
            # the package is freshly installed
            pkgs[npkg] = {'old': '',
                          'new': new[npkg]}
    return pkgs


def remove(name):
    '''
    Remove a single package with ``zypper remove``

    Return a list containing the removed packages.

    CLI Example::

        salt '*' pkg.remove <package name>
    '''
    old = list_pkgs()
    cmd = 'zypper -n remove {0}'.format(name)
    __salt__['cmd.retcode'](cmd)
    new = list_pkgs()
    return _list_removed(old, new)


def purge(name):
    '''
    Recursively remove a package and all dependencies which were installed
    with it, this will call a ``zypper remove -u``

    Return a list containing the removed packages.

    CLI Example::

        salt '*' pkg.purge <package name>
    '''
    old = list_pkgs()
    cmd = 'zypper -n remove -u {0}'.format(name)
    __salt__['cmd.retcode'](cmd)
    new = list_pkgs()
    return _list_removed(old, new)<|MERGE_RESOLUTION|>--- conflicted
+++ resolved
@@ -2,15 +2,16 @@
 Package support for openSUSE via the zypper package manager
 '''
 
-<<<<<<< HEAD
-import salt.utils
-=======
+# Import Python libs
 import logging
 import os
 import re
 
+# Import Salt libs
+import salt.utils
+
 log = logging.getLogger(__name__)
->>>>>>> 05aae4f9
+
 
 def __virtual__():
     '''
@@ -84,6 +85,7 @@
             ret[comps[2]] = comps[3]
     return ret
 
+
 def available_version(name):
     '''
     Return the available version of a given package
@@ -94,6 +96,7 @@
     '''
     avail = _available_versions()
     return avail.get(name, '')
+
 
 def version(name):
     '''
