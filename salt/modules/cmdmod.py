--- conflicted
+++ resolved
@@ -2824,11 +2824,8 @@
         saltenv='base',
         use_vt=False,
         password=None,
-<<<<<<< HEAD
+        depth=None,
         encode_cmd=False,
-=======
-        depth=None,
->>>>>>> 8d44efed
         **kwargs):
     '''
     Execute the passed PowerShell command and return the output as a dictionary.
@@ -2960,20 +2957,18 @@
 
     :param str saltenv: The salt environment to use. Default is 'base'
 
-<<<<<<< HEAD
+    :param int depth: The number of levels of contained objects to be included.
+        Default is 2. Values greater than 4 seem to greatly increase the time
+        it takes for the command to complete for some commands. eg: ``dir``
+
+        .. versionadded:: 2016.3.4
+
     :param bool encode_cmd: Encode the command before executing. Use in cases
       where characters may be dropped or incorrectly converted when executed.
       Default is False.
-=======
-    :param int depth: The number of levels of contained objects to be included.
-        Default is 2. Values greater than 4 seem to greatly increase the time
-        it takes for the command to complete for some commands. eg: ``dir``
-
-        .. versionadded:: 2016.3.4
 
     :returns:
         :dict: A dictionary of data returned by the powershell command.
->>>>>>> 8d44efed
 
     CLI Example:
 
