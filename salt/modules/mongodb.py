# -*- coding: utf-8 -*-
'''
Module to provide MongoDB functionality to Salt

:configuration: This module uses PyMongo, and accepts configuration details as
    parameters as well as configuration settings::

        mongodb.host: 'localhost'
        mongodb.port: 27017
        mongodb.user: ''
        mongodb.password: ''

    This data can also be passed into pillar. Options passed into opts will
    overwrite options passed into pillar.
'''
from __future__ import absolute_import

# Import python libs
import logging
from distutils.version import LooseVersion  # pylint: disable=import-error,no-name-in-module
import json

# Import salt libs
from salt.ext.six import string_types


# Import third party libs
try:
    import pymongo
    HAS_MONGODB = True
except ImportError:
    HAS_MONGODB = False

log = logging.getLogger(__name__)


def __virtual__():
    '''
    Only load this module if pymongo is installed
    '''
    if HAS_MONGODB:
        return 'mongodb'
    else:
        return False


def _connect(user=None, password=None, host=None, port=None, database='admin'):
    '''
    Returns a tuple of (user, host, port) with config, pillar, or default
    values assigned to missing values.
    '''
    if not user:
        user = __salt__['config.option']('mongodb.user')
    if not password:
        password = __salt__['config.option']('mongodb.password')
    if not host:
        host = __salt__['config.option']('mongodb.host')
    if not port:
        port = __salt__['config.option']('mongodb.port')

    try:
        conn = pymongo.connection.Connection(host=host, port=port)
        mdb = pymongo.database.Database(conn, database)
        if user and password:
            mdb.authenticate(user, password)
    except pymongo.errors.PyMongoError:
        log.error('Error connecting to database {0}'.format(database))
        return False

    return conn


def _to_dict(objects):
    """
    Potentially interprets a string as JSON for usage with mongo
    """
    try:
        if isinstance(objects, string_types):
            objects = json.loads(objects)
    except ValueError as err:
        log.error("Could not parse objects: %s", err)
        raise err

    return objects


def db_list(user=None, password=None, host=None, port=None):
    '''
    List all Mongodb databases

    CLI Example:

    .. code-block:: bash

        salt '*' mongodb.db_list <user> <password> <host> <port>
    '''
    conn = _connect(user, password, host, port)
    if not conn:
        return 'Failed to connect to mongo database'

    try:
        log.info('Listing databases')
        return conn.database_names()
    except pymongo.errors.PyMongoError as err:
        log.error(err)
        return str(err)


def db_exists(name, user=None, password=None, host=None, port=None):
    '''
    Checks if a database exists in Mongodb

    CLI Example:

    .. code-block:: bash

        salt '*' mongodb.db_exists <name> <user> <password> <host> <port>
    '''
    dbs = db_list(user, password, host, port)

    if isinstance(dbs, string_types):
        return False

    return name in dbs


def db_remove(name, user=None, password=None, host=None, port=None):
    '''
    Remove a Mongodb database

    CLI Example:

    .. code-block:: bash

        salt '*' mongodb.db_remove <name> <user> <password> <host> <port>
    '''
    conn = _connect(user, password, host, port)
    if not conn:
        return 'Failed to connect to mongo database'

    try:
        log.info('Removing database {0}'.format(name))
        conn.drop_database(name)
    except pymongo.errors.PyMongoError as err:
        log.error(
            'Removing database {0} failed with error: {1}'.format(
                name, str(err)
            )
        )
        return str(err)

    return True


def user_list(user=None, password=None, host=None, port=None, database='admin'):
    '''
    List users of a Mongodb database

    CLI Example:

    .. code-block:: bash

        salt '*' mongodb.user_list <user> <password> <host> <port> <database>
    '''
    conn = _connect(user, password, host, port)
    if not conn:
        return 'Failed to connect to mongo database'

    try:
        log.info('Listing users')
        mdb = pymongo.database.Database(conn, database)

        output = []
        mongodb_version = mdb.eval('db.version()')

        if LooseVersion(mongodb_version) >= LooseVersion('2.6'):
            for user in mdb.eval('db.getUsers()'):
                output.append([
                    ('user', user['user']),
                    ('roles', user['roles'])
                ])
        else:
            for user in mdb.system.users.find():
                output.append([
                    ('user', user['user']),
                    ('readOnly', user.get('readOnly', 'None'))
                ])
        return output

    except pymongo.errors.PyMongoError as err:
        log.error(
            'Listing users failed with error: {0}'.format(
                str(err)
            )
        )
        return str(err)


def user_exists(name, user=None, password=None, host=None, port=None,
                database='admin'):
    '''
    Checks if a user exists in Mongodb

    CLI Example:

    .. code-block:: bash

        salt '*' mongodb.user_exists <name> <user> <password> <host> <port> <database>
    '''
    users = user_list(user, password, host, port, database)

    if isinstance(users, string_types):
        return 'Failed to connect to mongo database'

    for user in users:
        if name == dict(user).get('user'):
            return True

    return False


def user_create(name, passwd, user=None, password=None, host=None, port=None,
                database='admin'):
    '''
    Create a Mongodb user

    CLI Example:

    .. code-block:: bash

        salt '*' mongodb.user_create <name> <user> <password> <host> <port> <database>
    '''
    conn = _connect(user, password, host, port)
    if not conn:
        return 'Failed to connect to mongo database'

    try:
        log.info('Creating user {0}'.format(name))
        mdb = pymongo.database.Database(conn, database)
        mdb.add_user(name, passwd)
    except pymongo.errors.PyMongoError as err:
        log.error(
            'Creating database {0} failed with error: {1}'.format(
                name, str(err)
            )
        )
        return str(err)
    return True


def user_remove(name, user=None, password=None, host=None, port=None,
                database='admin'):
    '''
    Remove a Mongodb user

    CLI Example:

    .. code-block:: bash

        salt '*' mongodb.user_remove <name> <user> <password> <host> <port> <database>
    '''
    conn = _connect(user, password, host, port)
    if not conn:
        return 'Failed to connect to mongo database'

    try:
        log.info('Removing user {0}'.format(name))
        mdb = pymongo.database.Database(conn, database)
        mdb.remove_user(name)
    except pymongo.errors.PyMongoError as err:
        log.error(
            'Creating database {0} failed with error: {1}'.format(
                name, str(err)
            )
        )
        return str(err)

    return True


def user_roles_exists(name, roles, database, user=None, password=None, host=None,
                      port=None):
    '''
    Checks if a user of a Mongodb database has specified roles

    CLI Examples:

    .. code-block:: bash

        salt '*' mongodb.user_roles_exists johndoe '["readWrite"]' dbname admin adminpwd localhost 27017

    .. code-block:: bash

        salt '*' mongodb.user_roles_exists johndoe '[{"role": "readWrite", "db": "dbname" }, {"role": "read", "db": "otherdb"}]' dbname admin adminpwd localhost 27017
    '''
    try:
        roles = _to_dict(roles)
    except Exception:
        return 'Roles provided in wrong format'

    users = user_list(user, password, host, port, database)

    if isinstance(users, string_types):
        return 'Failed to connect to mongo database'

    for user in users:
        if name == dict(user).get('user'):
            for role in roles:
                # if the role was provided in the shortened form, we convert it to a long form
                if not isinstance(role, dict):
                    role = {'role': role, 'db': database}
                if role not in dict(user).get('roles', []):
                    return False
            return True

    return False


def user_grant_roles(name, roles, database, user=None, password=None, host=None,
                     port=None):
    '''
    Grant one or many roles to a Mongodb user

    CLI Examples:

    .. code-block:: bash

        salt '*' mongodb.user_grant_roles johndoe '["readWrite"]' dbname admin adminpwd localhost 27017

    .. code-block:: bash

        salt '*' mongodb.user_grant_roles janedoe '[{"role": "readWrite", "db": "dbname" }, {"role": "read", "db": "otherdb"}]' dbname admin adminpwd localhost 27017
    '''
    conn = _connect(user, password, host, port)
    if not conn:
        return 'Failed to connect to mongo database'

    try:
        roles = _to_dict(roles)
    except Exception:
        return 'Roles provided in wrong format'

    try:
        log.info('Granting roles {0} to user {1}'.format(roles, name))
        mdb = pymongo.database.Database(conn, database)
        mdb.eval("db.grantRolesToUser('{0}', {1})".format(name, roles))
    except pymongo.errors.PyMongoError as err:
        log.error(
            'Granting roles {0} to user {1} failed with error: {2}'.format(
                roles, name, str(err)
            )
        )
        return str(err)

    return True


def user_revoke_roles(name, roles, database, user=None, password=None, host=None,
                      port=None):
    '''
    Revoke one or many roles to a Mongodb user

    CLI Examples:

    .. code-block:: bash

        salt '*' mongodb.user_revoke_roles johndoe '["readWrite"]' dbname admin adminpwd localhost 27017

    .. code-block:: bash

        salt '*' mongodb.user_revoke_roles janedoe '[{"role": "readWrite", "db": "dbname" }, {"role": "read", "db": "otherdb"}]' dbname admin adminpwd localhost 27017
    '''
    conn = _connect(user, password, host, port)
    if not conn:
        return 'Failed to connect to mongo database'

    try:
        roles = _to_dict(roles)
    except Exception:
        return 'Roles provided in wrong format'

    try:
        log.info('Revoking roles {0} from user {1}'.format(roles, name))
        mdb = pymongo.database.Database(conn, database)
        mdb.eval("db.revokeRolesFromUser('{0}', {1})".format(name, roles))
    except pymongo.errors.PyMongoError as err:
        log.error(
            'Revoking roles {0} from user {1} failed with error: {2}'.format(
                roles, name, str(err)
            )
        )
        return str(err)

    return True


def insert(objects, collection, user=None, password=None,
           host=None, port=None, database='admin'):
    """
    Insert an object or list of objects into a collection

    CLI Example:

    .. code-block:: bash

        salt '*' mongodb.insert '[{"foo": "FOO", "bar": "BAR"}, {"foo": "BAZ", "bar": "BAM"}]' mycollection <user> <password> <host> <port> <database>

    """
    conn = _connect(user, password, host, port, database)
    if not conn:
        return "Failed to connect to mongo database"

    try:
        objects = _to_dict(objects)
<<<<<<< HEAD
    except Exception as err:
        return err.message
=======
    except Exception, err:
        return err
>>>>>>> bcad307c

    try:
        log.info("Inserting %r into %s.%s", objects, database, collection)
        mdb = pymongo.database.Database(conn, database)
        col = getattr(mdb, collection)
        ids = col.insert(objects)
        return ids
    except pymongo.errors.PyMongoError as err:
        log.error("Inserting objects %r failed with error %s", objects, err)
        return err


def find(collection, query=None, user=None, password=None,
         host=None, port=None, database='admin'):
    conn = _connect(user, password, host, port)
    if not conn:
        return 'Failed to connect to mongo database'

    try:
        query = _to_dict(query)
<<<<<<< HEAD
    except Exception as err:
        return err.message
=======
    except Exception, err:
        return err
>>>>>>> bcad307c

    try:
        log.info("Searching for %r in %s", query, collection)
        mdb = pymongo.database.Database(conn, database)
        col = getattr(mdb, collection)
        ret = col.find(query)
        return list(ret)
    except pymongo.errors.PyMongoError as err:
        log.error("Removing objects failed with error: %s", err)
        return err


def remove(collection, query=None, user=None, password=None,
           host=None, port=None, database='admin', w=1):
    """
    Remove an object or list of objects into a collection

    CLI Example:

    .. code-block:: bash

        salt '*' mongodb.remove mycollection '[{"foo": "FOO", "bar": "BAR"}, {"foo": "BAZ", "bar": "BAM"}]' <user> <password> <host> <port> <database>

    """
    conn = _connect(user, password, host, port)
    if not conn:
        return 'Failed to connect to mongo database'

    try:
        query = _to_dict(query)
    except Exception as err:
        return err.message

    try:
        log.info("Removing %r from %s", query, collection)
        mdb = pymongo.database.Database(conn, database)
        col = getattr(mdb, collection)
        ret = col.remove(query, w=w)
        return "{0} objects removed".format(ret['n'])
    except pymongo.errors.PyMongoError as err:
        log.error("Removing objects failed with error: %s", err.message)
        return err.message<|MERGE_RESOLUTION|>--- conflicted
+++ resolved
@@ -412,13 +412,8 @@
 
     try:
         objects = _to_dict(objects)
-<<<<<<< HEAD
     except Exception as err:
-        return err.message
-=======
-    except Exception, err:
         return err
->>>>>>> bcad307c
 
     try:
         log.info("Inserting %r into %s.%s", objects, database, collection)
@@ -439,13 +434,8 @@
 
     try:
         query = _to_dict(query)
-<<<<<<< HEAD
     except Exception as err:
-        return err.message
-=======
-    except Exception, err:
         return err
->>>>>>> bcad307c
 
     try:
         log.info("Searching for %r in %s", query, collection)
