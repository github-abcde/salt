--- conflicted
+++ resolved
@@ -3339,7 +3339,6 @@
     return any(string_to_search_for in s for s in list_to_search)
 
 
-<<<<<<< HEAD
 def filter_by(lookup_dict,
               lookup,
               traverse,
@@ -3412,7 +3411,8 @@
         except TypeError:
             pass
     return None
-=======
+
+
 def is_quoted(val):
     '''
     Return a single or double quote, if a string is wrapped in extra quotes.
@@ -3433,5 +3433,4 @@
     '''
     if is_quoted(val):
         return val[1:-1]
-    return val
->>>>>>> 88c28c18
+    return val