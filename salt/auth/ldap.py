--- conflicted
+++ resolved
@@ -312,14 +312,9 @@
     '''
     group_list = []
 
-<<<<<<< HEAD
     # Perform un-authenticated bind to determine group membership
     bind = _bind_for_search(anonymous=_config('anonymous', mandatory=False))
 
-=======
-    bind = _bind(username, kwargs.get('password'),
-                 anonymous=_config('anonymous', mandatory=False))
->>>>>>> 367668a0
     if bind:
         log.debug('ldap bind to determine group membership succeeded!')
 
@@ -395,7 +390,7 @@
 
             # Only test user auth on first call for job.
             # 'show_jid' only exists on first payload so we can use that for the conditional.
-            if 'show_jid' in kwargs and not _bind(username, kwargs['password'],
+            if 'show_jid' in kwargs and not _bind(username, kwargs.get('password'),
                                             anonymous=_config('auth_by_group_membership_only', mandatory=False) and
                                             _config('anonymous', mandatory=False)):
                 log.error('LDAP username and password do not match')
