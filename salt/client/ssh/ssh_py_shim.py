--- conflicted
+++ resolved
@@ -214,15 +214,9 @@
     # Yes, the flush() is necessary.
     sys.stdout.write(OPTIONS.delimiter + '\n')
     sys.stdout.flush()
-<<<<<<< HEAD
     if not OPTIONS.tty:
         sys.stderr.write(OPTIONS.delimiter + '\n')
         sys.stderr.flush()
-    old_umask = os.umask(0o077)
-=======
-    sys.stderr.write(OPTIONS.delimiter + '\n')
-    sys.stderr.flush()
->>>>>>> 25d3a75d
     if OPTIONS.tty:
         stdout, _ = subprocess.Popen(salt_argv, stdout=subprocess.PIPE, stderr=subprocess.PIPE).communicate()
         sys.stdout.write(stdout)
