# -*- coding: utf-8 -*-
'''
Create ssh executor system
'''
# Import python libs
from __future__ import print_function
import copy
import getpass
import json
import logging
import multiprocessing
import os
import re
import shutil
import tarfile
import tempfile
import time
import yaml

# Import salt libs
import salt.client.ssh.shell
import salt.client.ssh.wrapper
import salt.config
import salt.exceptions
import salt.exitcodes
import salt.log
import salt.loader
import salt.minion
import salt.roster
import salt.state
import salt.utils
import salt.utils.args
import salt.utils.event
import salt.utils.atomicfile
import salt.utils.thin
import salt.utils.verify
from salt._compat import string_types
from salt.utils import is_windows

try:
    import zmq
    HAS_ZMQ = True
except ImportError:
    HAS_ZMQ = False

# The directory where salt thin is deployed
DEFAULT_THIN_DIR = '/tmp/.%%USER%%_salt'

# RSTR is just a delimiter to distinguish the beginning of salt STDOUT
# and STDERR.  There is no special meaning.  Messages prior to RSTR in
# stderr and stdout are either from SSH or from the shim.
#
# RSTR on both stdout and stderr:
#    no errors in SHIM - output after RSTR is from salt
# No RSTR in stderr, RSTR in stdout:
#    no errors in SSH_SH_SHIM, but SHIM commands for salt master are after
#    RSTR in stdout
# No RSTR in stderr, no RSTR in stdout:
#    Failure in SHIM
# RSTR in stderr, No RSTR in stdout:
#    Undefined behavior
RSTR = '_edbc7885e4f9aac9b83b35999b68d015148caf467b78fa39c05f669c0ff89878'

# The regex to find RSTR in output - Must be on an output line by itself
# NOTE - must use non-grouping match groups or output splitting will fail.
RSTR_RE = r'(?:^|\r?\n)' + RSTR + '(?:\r?\n|$)'

# METHODOLOGY:
#
#   1) Make the _thinnest_ /bin/sh shim (SSH_SH_SHIM) to find the python
#      interpreter and get it invoked
#   2) Once a qualified python is found start it with the SSH_PY_SHIM

# NOTE:
#   * SSH_SH_SHIM is generic and can be used to load+exec *any* python
#     script on the target.
#   * SSH_PY_SHIM is in a separate file rather than stuffed in a string
#     in salt/client/ssh/__init__.py - this makes testing *easy* because
#     it can be invoked directly.
#   * SSH_PY_SHIM is base64 encoded and formatted into the SSH_SH_SHIM
#     string.  This makes the python script "armored" so that it can
#     all be passed in the SSH command and will not need special quoting
#     (which likely would be impossibe to do anyway)
#   * The formatted SSH_SH_SHIM with the SSH_PY_SHIM payload is a bit
#     big (~7.5k).  If this proves problematic for an SSH command we
#     might try simply invoking "/bin/sh -s" and passing the formatted
#     SSH_SH_SHIM on SSH stdin.

# NOTE: there are two passes of formatting:
# 1) Substitute in static values
#   - EX_THIN_PYTHON_OLD  - exit code if a suitable python is not found
# 2) Substitute in instance-specific commands
#   - DEBUG       - enable shim debugging (any non-zero string enables)
#   - SUDO        - load python and execute as root (any non-zero string enables)
#   - SSH_PY_CODE - base64-encoded python code to execute
#   - SSH_PY_ARGS - arguments to pass to python code
SSH_SH_SHIM = r'''/bin/sh << 'EOF'
# This shim generically loads python code . . . and *no* more.
# - Uses /bin/sh for maximum compatibility - then jumps to
#   python for ultra-maximum compatibility.
#
# 1. Identify a suitable python
# 2. Jump to python

set -e
set -u

DEBUG="{{DEBUG}}"
if [ -n "$DEBUG" ]; then
    set -x
fi

SUDO=""
if [ -n "{{SUDO}}" ]; then
    SUDO="sudo "
fi

EX_PYTHON_OLD={EX_THIN_PYTHON_OLD}    # Python interpreter is too old and incompatible

PYTHON_CMDS="
    python27
    python2.7
    python26
    python2.6
    python2
    python
"

main()
{{{{
    local py_cmd
    local py_cmd_path
    for py_cmd in $PYTHON_CMDS; do
        if "$py_cmd" -c 'import sys; sys.exit(not sys.hexversion >= 0x02060000);' >/dev/null 2>&1; then
            local py_cmd_path
            py_cmd_path=`"$py_cmd" -c 'import sys; print sys.executable;'`
            exec $SUDO "$py_cmd_path" -c 'exec """{{SSH_PY_CODE}}""".decode("base64")' -- {{SSH_PY_ARGS}}
            exit 0
        else
            continue
        fi
    done

    echo "ERROR: Unable to locate appropriate python command" >&2
    exit $EX_PYTHON_OLD
}}}}

main
EOF'''.format(
    EX_THIN_PYTHON_OLD=salt.exitcodes.EX_THIN_PYTHON_OLD,
)

if not is_windows():
    shim_file = os.path.join(os.path.dirname(__file__), 'ssh_py_shim.py')
    if not os.path.exists(shim_file):
        # On esky builds we only have the .pyc file
        shim_file += "c"
    with open(shim_file) as ssh_py_shim:
        SSH_PY_SHIM = ''.join(ssh_py_shim.readlines()).encode('base64')

log = logging.getLogger(__name__)


class SSH(object):
    '''
    Create an SSH execution system
    '''
    def __init__(self, opts):
        self.verify_env()
        pull_sock = os.path.join(opts['sock_dir'], 'master_event_pull.ipc')
        if os.path.isfile(pull_sock) and HAS_ZMQ:
            self.event = salt.utils.event.get_event(
                    'master',
                    opts['sock_dir'],
                    opts['transport'],
                    listen=False)
        else:
            self.event = None
        self.opts = opts
        self.tgt_type = self.opts['selected_target_option'] \
                if self.opts['selected_target_option'] else 'glob'
        self.roster = salt.roster.Roster(opts, opts.get('roster'))
        self.targets = self.roster.targets(
                self.opts['tgt'],
                self.tgt_type)
        priv = self.opts.get(
                'ssh_priv',
                os.path.join(
                    self.opts['pki_dir'],
                    'ssh',
                    'salt-ssh.rsa'
                    )
                )
        if not os.path.isfile(priv):
            try:
                salt.client.ssh.shell.gen_key(priv)
            except OSError:
                raise salt.exceptions.SaltClientError('salt-ssh could not be run because it could not generate keys.\n\nYou can probably resolve this by executing this script with increased permissions via sudo or by running as root.\nYou could also use the \'-c\' option to supply a configuration directory that you have permissions to read and write to.')
        self.defaults = {
            'user': self.opts.get(
                'ssh_user',
                salt.config.DEFAULT_MASTER_OPTS['ssh_user']
            ),
            'port': self.opts.get(
                'ssh_port',
                salt.config.DEFAULT_MASTER_OPTS['ssh_port']
            ),
            'passwd': self.opts.get(
                'ssh_passwd',
                salt.config.DEFAULT_MASTER_OPTS['ssh_passwd']
            ),
            'priv': priv,
            'timeout': self.opts.get(
                'ssh_timeout',
                salt.config.DEFAULT_MASTER_OPTS['ssh_timeout']
            ) + self.opts.get(
                'timeout',
                salt.config.DEFAULT_MASTER_OPTS['timeout']
            ),
            'sudo': self.opts.get(
                'ssh_sudo',
                salt.config.DEFAULT_MASTER_OPTS['ssh_sudo']
            ),
        }
        self.serial = salt.payload.Serial(opts)
        self.returners = salt.loader.returners(self.opts, {})

    def verify_env(self):
        '''
        Verify that salt-ssh is ready to run
        '''
        if not salt.utils.which('sshpass'):
            log.warning('Warning:  sshpass is not present, so password-based '
                        'authentication is not available.')

    def get_pubkey(self):
        '''
        Return the key string for the SSH public key
        '''
        priv = self.opts.get(
                'ssh_priv',
                os.path.join(
                    self.opts['pki_dir'],
                    'ssh',
                    'salt-ssh.rsa'
                    )
                )
        pub = '{0}.pub'.format(priv)
        with open(pub, 'r') as fp_:
            return '{0} rsa root@master'.format(fp_.read().split()[1])

    def key_deploy(self, host, ret):
        '''
        Deploy the SSH key if the minions don't auth
        '''
        if not isinstance(ret[host], dict):
            if self.opts.get('ssh_key_deploy'):
                target = self.targets[host]
                if 'passwd' in target:
                    self._key_deploy_run(host, target, False)
            return ret
        if ret[host].get('stderr', '').startswith('Permission denied'):
            target = self.targets[host]
            # permission denied, attempt to auto deploy ssh key
            print(('Permission denied for host {0}, do you want to deploy '
                   'the salt-ssh key? (password required):').format(host))
            deploy = raw_input('[Y/n] ')
            if deploy.startswith(('n', 'N')):
                return ret
            target['passwd'] = getpass.getpass(
                    'Password for {0}@{1}: '.format(target['user'], host)
                )
            return self._key_deploy_run(host, target, True)
        return ret

    def _key_deploy_run(self, host, target, re_run=True):
        '''
        The ssh-copy-id routine
        '''
        argv = [
            'ssh.set_auth_key',
            target.get('user', 'root'),
            self.get_pubkey(),
        ]

        single = Single(
                self.opts,
                argv,
                host,
                **target)
        if salt.utils.which('ssh-copy-id'):
            # we have ssh-copy-id, use it!
            stdout, stderr, retcode = single.shell.copy_id()
        else:
            stdout, stderr, retcode = single.run()
        if re_run:
            target.pop('passwd')
            single = Single(
                    self.opts,
                    self.opts['argv'],
                    host,
                    **target)
            stdout, stderr, retcode = single.cmd_block()
            try:
                data = salt.utils.find_json(stdout)
                return {host: data.get('local', data)}
            except Exception:
                if stderr:
                    return {host: stderr}
                return {host: 'Bad Return'}
        if os.EX_OK != retcode:
            return {host: stderr}
        return {host: stdout}

    def handle_routine(self, que, opts, host, target):
        '''
        Run the routine in a "Thread", put a dict on the queue
        '''
        opts = copy.deepcopy(opts)
        single = Single(
                opts,
                opts['argv'],
                host,
                **target)
        ret = {'id': single.id}
        stdout, stderr, retcode = single.run()
        # This job is done, yield
        try:
            data = salt.utils.find_json(stdout)
            if len(data) < 2 and 'local' in data:
                ret['ret'] = data['local']
            else:
                ret['ret'] = {
                    'stdout': stdout,
                    'stderr': stderr,
                    'retcode': retcode,
                }
        except Exception:
            ret['ret'] = {
                'stdout': stdout,
                'stderr': stderr,
                'retcode': retcode,
            }
        que.put(ret)

    def handle_ssh(self):
        '''
        Spin up the needed threads or processes and execute the subsequent
        routines
        '''
        que = multiprocessing.Queue()
        running = {}
        target_iter = self.targets.__iter__()
        returned = set()
        rets = set()
        init = False
        if not self.targets:
            raise salt.exceptions.SaltClientError('No matching targets found in roster.')
        while True:
            if len(running) < self.opts.get('ssh_max_procs', 25) and not init:
                try:
                    host = next(target_iter)
                except StopIteration:
                    init = True
                    continue
                for default in self.defaults:
                    if default not in self.targets[host]:
                        self.targets[host][default] = self.defaults[default]
                args = (
                        que,
                        self.opts,
                        host,
                        self.targets[host],
                        )
                routine = multiprocessing.Process(
                                target=self.handle_routine,
                                args=args)
                routine.start()
                running[host] = {'thread': routine}
                continue
            ret = {}
            try:
                ret = que.get(False)
                if 'id' in ret:
                    returned.add(ret['id'])
            except Exception:
                pass
            for host in running:
                if host in returned:
                    if not running[host]['thread'].is_alive():
                        running[host]['thread'].join()
                        rets.add(host)
            for host in rets:
                if host in running:
                    running.pop(host)
            if ret:
                if not isinstance(ret, dict):
                    continue
                yield {ret['id']: ret['ret']}
            if len(rets) >= len(self.targets):
                break

    def run_iter(self):
        '''
        Execute and yield returns as they come in, do not print to the display
        '''
        for ret in self.handle_ssh():
            yield ret

    def cache_job(self, jid, id_, ret):
        '''
        Cache the job information
        '''
        self.returners['{0}.returner'.format(self.opts['master_job_cache'])]({'jid': jid,
                                                                                      'id': id_,
                                                                                      'return': ret})

    def run(self):
        '''
        Execute the overall routine
        '''
        fstr = '{0}.prep_jid'.format(self.opts['master_job_cache'])
        jid = self.returners[fstr]()

        # Save the invocation information
        argv = self.opts['argv']

        if self.opts['raw_shell']:
            fun = 'ssh._raw'
            args = argv
        else:
            fun = argv[0] if argv else ''
            args = argv[1:]

        job_load = {
            'jid': jid,
            'tgt_type': self.tgt_type,
            'tgt': self.opts['tgt'],
            'user': self.opts['user'],
            'fun': fun,
            'arg': args,
            }

        # save load to the master job cache
        self.returners['{0}.save_load'.format(self.opts['master_job_cache'])](jid, job_load)

        if self.opts.get('verbose'):
            msg = 'Executing job with jid {0}'.format(jid)
            print(msg)
            print('-' * len(msg) + '\n')
            print('')
        for ret in self.handle_ssh():
            host = ret.keys()[0]
            self.cache_job(jid, host, ret[host])
            ret = self.key_deploy(host, ret)
            outputter = ret[host].get('out', self.opts.get('output', 'nested'))
            p_data = {host: ret[host].get('return', {})}
            salt.output.display_output(
                    p_data,
                    outputter,
                    self.opts)
            if self.event:
                self.event.fire_event(
                        ret,
                        salt.utils.event.tagify(
                            [jid, 'ret', host],
                            'job'))


class Single(object):
    '''
    Hold onto a single ssh execution
    '''
    # 1. Get command ready
    # 2. Check if target has salt
    # 3. deploy salt-thin
    # 4. execute requested command via salt-thin
    def __init__(
            self,
            opts,
            argv,
            id_,
            host,
            user=None,
            port=None,
            passwd=None,
            priv=None,
            timeout=None,
            sudo=False,
            tty=False,
            **kwargs):
        self.opts = opts
        if user:
            self.thin_dir = DEFAULT_THIN_DIR.replace('%%USER%%', user)
        else:
            self.thin_dir = DEFAULT_THIN_DIR.replace('%%USER%%', 'root')

        if isinstance(argv, string_types):
            self.argv = [argv]
        else:
            self.argv = argv

        self.fun, self.args, self.kwargs = self.__arg_comps()
        self.id = id_

        args = {'host': host,
                'user': user,
                'port': port,
                'passwd': passwd,
                'priv': priv,
                'timeout': timeout,
                'sudo': sudo,
                'tty': tty}
        self.shell = salt.client.ssh.shell.Shell(opts, **args)
        self.minion_config = yaml.dump(
                {
                    'root_dir': os.path.join(self.thin_dir, 'running_data'),
                    'id': self.id,
                }).strip()
        self.target = kwargs
        self.target.update(args)
        self.serial = salt.payload.Serial(opts)
        self.wfuncs = salt.loader.ssh_wrapper(opts)

    def __arg_comps(self):
        '''
        Return the function name and the arg list
        '''
        fun = self.argv[0] if self.argv else ''
        args = []
        kws = {}
        for arg in self.argv[1:]:
            # FIXME - there is a bug here that will steal a non-keyword argument.
            # example:
            #
            # .. code-block:: bash
            #
            #     salt-ssh '*' cmd.run_all 'n=$((RANDOM%8)); exit $n'
            #
            # The 'n=' appears to be a keyword argument, but it is
            # simply the argument!
            if re.match(r'\w+=', arg):
                (key, val) = arg.split('=', 1)
                kws[key] = val
            else:
                args.append(arg)
        return fun, args, kws

    def _escape_arg(self, arg):
        '''
        Properly escape argument to protect special characters from shell
        interpretation.  This avoids having to do tricky argument quoting.

        Effectively just escape all characters in the argument that are not
        alphanumeric!
        '''
        return ''.join(['\\' + char if re.match(r'\W', char) else char for char in arg])

    def deploy(self):
        '''
        Deploy salt-thin
        '''
        thin = salt.utils.thin.gen_thin(self.opts['cachedir'])
        self.shell.send(
            thin,
            os.path.join(self.thin_dir, 'salt-thin.tgz'),
        )
        return True

    def run(self, deploy_attempted=False):
        '''
        Execute the routine, the routine can be either:
        1. Execute a raw shell command
        2. Execute a wrapper func
        3. Execute a remote Salt command

        If a (re)deploy is needed, then retry the operation after a deploy
        attempt

        Returns tuple of (stdout, stderr, retcode)
        '''
        stdout = stderr = retcode = None

        if self.opts.get('raw_shell'):
            cmd_str = ' '.join([self._escape_arg(arg) for arg in self.argv])
            stdout, stderr, retcode = self.shell.exec_cmd(cmd_str)

        elif self.fun in self.wfuncs:
            stdout = self.run_wfunc()

        else:
            stdout, stderr, retcode = self.cmd_block()

        return stdout, stderr, retcode

    def run_wfunc(self):
        '''
        Execute a wrapper function

        Returns tuple of (json_data, '')
        '''
        # Ensure that opts/grains are up to date
        # Execute routine
        data_cache = self.opts.get('ssh_minion_cache', True)
        data = None
        cdir = os.path.join(self.opts['cachedir'], 'minions', self.id)
        if not os.path.isdir(cdir):
            os.makedirs(cdir)
        datap = os.path.join(cdir, 'data.p')
        refresh = False
        if not os.path.isfile(datap):
            refresh = True
        else:
            passed_time = (time.time() - os.stat(datap).st_mtime) / 60
            if passed_time > self.opts.get('cache_life', 60):
                refresh = True

        if self.opts.get('refresh_cache'):
            refresh = True
<<<<<<< HEAD

        conf_grains = {}
        #Save conf file grains before they get clobbered
        if 'ssh_grains' in self.opts:
            conf_grains = self.opts['ssh_grains']

=======
        if not data_cache:
            refresh = True
>>>>>>> 9acf13bf
        if refresh:
            # Make the datap
            # TODO: Auto expire the datap
            pre_wrapper = salt.client.ssh.wrapper.FunctionWrapper(
                self.opts,
                self.id,
                **self.target)
            opts_pkg = pre_wrapper['test.opts_pkg']()
            opts_pkg['file_roots'] = self.opts['file_roots']
            opts_pkg['pillar_roots'] = self.opts['pillar_roots']
            # Use the ID defined in the roster file
            opts_pkg['id'] = self.id

            if '_error' in opts_pkg:
                #Refresh failed
                ret = json.dumps({'local': opts_pkg['_error']})
                return ret

            pillar = salt.pillar.Pillar(
                    opts_pkg,
                    opts_pkg['grains'],
                    opts_pkg['id'],
                    opts_pkg.get('environment', 'base')
                    )

            pillar_data = pillar.compile_pillar()

            # TODO: cache minion opts in datap in master.py
            data = {'opts': opts_pkg,
                    'grains': opts_pkg['grains'],
                    'pillar': pillar_data}
            if data_cache:
                with salt.utils.fopen(datap, 'w+b') as fp_:
                    fp_.write(
                            self.serial.dumps(data)
                            )
        if not data and data_cache:
            with salt.utils.fopen(datap, 'rb') as fp_:
                data = self.serial.load(fp_)
        opts = data.get('opts', {})
        opts['grains'] = data.get('grains')

        #Restore master grains
        for grain in conf_grains:
            opts['grains'][grain] = conf_grains[grain]
        #Enable roster grains support
        if 'grains' in self.target:
            for grain in self.target['grains']:
                opts['grains'][grain] = self.target['grains'][grain]

        opts['pillar'] = data.get('pillar')
        wrapper = salt.client.ssh.wrapper.FunctionWrapper(
            opts,
            self.id,
            **self.target)
        self.wfuncs = salt.loader.ssh_wrapper(opts, wrapper)
        wrapper.wfuncs = self.wfuncs
        result = self.wfuncs[self.fun](*self.args, **self.kwargs)
        # Mimic the json data-structure that "salt-call --local" will
        # emit (as seen in ssh_py_shim.py)
        if 'local' in result:
            result['local']['return'] = result['local']
            ret = json.dumps(result)
        else:
            ret = json.dumps({'local': {'return': result}})
        return ret

    def _cmd_str(self):
        '''
        Prepare the command string
        '''
        sudo = 'sudo' if self.target['sudo'] else ''
        thin_sum = salt.utils.thin.thin_sum(self.opts['cachedir'], 'sha1')
        debug = ''
        if salt.log.LOG_LEVELS['debug'] >= salt.log.LOG_LEVELS[self.opts['log_level']]:
            debug = '1'

        ssh_py_shim_args = [
            '--config', self.minion_config,
            '--delimiter', RSTR,
            '--saltdir', self.thin_dir,
            '--checksum', thin_sum,
            '--hashfunc', 'sha1',
            '--version', salt.__version__,
            '--',
        ] + self.argv

        cmd = SSH_SH_SHIM.format(
            DEBUG=debug,
            SUDO=sudo,
            SSH_PY_CODE=SSH_PY_SHIM,
            SSH_PY_ARGS=' '.join([self._escape_arg(arg) for arg in ssh_py_shim_args]),
        )

        return cmd

    def cmd(self):
        '''
        Prepare the pre-check command to send to the subsystem
        '''
        if self.fun.startswith('state.highstate'):
            self.highstate_seed()
        elif self.fun.startswith('state.sls'):
            args, kwargs = salt.minion.load_args_and_kwargs(
                self.sls_seed,
                salt.utils.args.parse_input(self.args)
            )
            self.sls_seed(*args, **kwargs)
        cmd_str = self._cmd_str()

        for stdout, stderr, retcode in self.shell.exec_nb_cmd(cmd_str):
            yield stdout, stderr, retcode

    def cmd_block(self, is_retry=False):
        '''
        Prepare the pre-check command to send to the subsystem
        '''
        # 1. execute SHIM + command
        # 2. check if SHIM returns a master request or if it completed
        # 3. handle any master request
        # 4. re-execute SHIM + command
        # 5. split SHIM results from command results
        # 6. return command results

        log.debug('Performing shimmed, blocking command as follows:\n{0}'.format(' '.join(self.argv)))
        cmd_str = self._cmd_str()
        stdout, stderr, retcode = self.shell.exec_cmd(cmd_str)

        log.debug('STDOUT {1}\n{0}'.format(stdout, self.target['host']))
        log.debug('STDERR {1}\n{0}'.format(stderr, self.target['host']))
        log.debug('RETCODE {1}: {0}'.format(retcode, self.target['host']))

        error = self.categorize_shim_errors(stdout, stderr, retcode)
        if error:
            return 'ERROR: {0}'.format(error), stderr, retcode

        # FIXME: this discards output from ssh_shim if the shim succeeds.  It should
        # always save the shim output regardless of shim success or failure.
        if re.search(RSTR_RE, stdout):
            stdout = re.split(RSTR_RE, stdout, 1)[1].strip()
        else:
            # This is actually an error state prior to the shim but let it fall through
            pass

        if re.search(RSTR_RE, stderr):
            # Found RSTR in stderr which means SHIM completed and only
            # and remaining output is only from salt.
            stderr = re.split(RSTR_RE, stderr, 1)[1].strip()

        else:
            # RSTR was found in stdout but not stderr - which means there
            # is a SHIM command for the master.
            shim_command = re.split(r'\r?\n', stdout, 1)[0].strip()
            if 'deploy' == shim_command and retcode == salt.exitcodes.EX_THIN_DEPLOY:
                self.deploy()
                stdout, stderr, retcode = self.shell.exec_cmd(cmd_str)
                if not re.search(RSTR_RE, stdout) or not re.search(RSTR_RE, stderr):
                    # If RSTR is not seen in both stdout and stderr then there
                    # was a thin deployment problem.
                    return 'ERROR: Failure deploying thin: {0}'.format(stdout), stderr, retcode
                stdout = re.split(RSTR_RE, stdout, 1)[1].strip()
                stderr = re.split(RSTR_RE, stderr, 1)[1].strip()

        return stdout, stderr, retcode

    def categorize_shim_errors(self, stdout, stderr, retcode):
        if re.search(RSTR_RE, stdout) and stdout != RSTR+'\n':
            # RSTR was found in stdout which means that the shim
            # functioned without *errors* . . . but there may be shim
            # commands, unless the only thing we found is RSTR
            return None

        if re.search(RSTR_RE, stderr):
            # Undefined state
            return 'Undefined SHIM state'

        if stderr.startswith('Permission denied'):
            # SHIM was not even reached
            return None

        perm_error_fmt = 'Permissions problem, target user may need '\
                         'to be root or use sudo:\n {0}'

        errors = [
            (
                (),
                'sudo: no tty present and no askpass program specified',
                'sudo expected a password, NOPASSWD required'
            ),
            (
                (salt.exitcodes.EX_THIN_PYTHON_OLD,),
                'Python interpreter is too old',
                'salt requires python 2.6 or newer on target hosts'
            ),
            (
                (salt.exitcodes.EX_THIN_CHECKSUM,),
                'checksum mismatched',
                'The salt thin transfer was corrupted'
            ),
            (
                (os.EX_CANTCREAT,),
                'salt path .* exists but is not a directory',
                'A necessary path for salt thin unexpectedly exists:\n ' + stderr,
            ),
            (
                (),
                'sudo: sorry, you must have a tty to run sudo',
                'sudo is configured with requiretty'
            ),
            (
                (),
                'Failed to open log file',
                perm_error_fmt.format(stderr)
            ),
            (
                (),
                'Permission denied:.*/salt',
                perm_error_fmt.format(stderr)
            ),
            (
                (),
                'Failed to create directory path.*/salt',
                perm_error_fmt.format(stderr)
            ),
            (
                (os.EX_SOFTWARE,),
                'exists but is not',
                'An internal error occurred with the shim, please investigate:\n ' + stderr,
            ),
        ]

        for error in errors:
            if retcode in error[0] or re.search(error[1], stderr):
                return error[2]
        return None

    def sls_seed(self,
                 mods,
                 saltenv='base',
                 test=None,
                 exclude=None,
                 env=None,
                 **kwargs):
        '''
        Create the seed file for a state.sls run
        '''
        if env is not None:
            salt.utils.warn_until(
                'Boron',
                'Passing a salt environment should be done using \'saltenv\' '
                'not \'env\'. This functionality will be removed in Salt '
                'Boron.'
            )
        # Backwards compatibility
        saltenv = env

        wrapper = salt.client.ssh.wrapper.FunctionWrapper(
                self.opts,
                self.id,
                **self.target)
        minion_opts = copy.deepcopy(self.opts)
        minion_opts.update(wrapper['test.opts_pkg']())
        pillar = kwargs.get('pillar', {})
        st_ = SSHHighState(minion_opts, pillar, wrapper)
        if isinstance(mods, str):
            mods = mods.split(',')
        high, errors = st_.render_highstate({saltenv: mods})
        if exclude:
            if isinstance(exclude, str):
                exclude = exclude.split(',')
            if '__exclude__' in high:
                high['__exclude__'].extend(exclude)
            else:
                high['__exclude__'] = exclude
        high, ext_errors = st_.state.reconcile_extend(high)
        errors += ext_errors
        errors += st_.state.verify_high(high)
        if errors:
            return errors
        high, req_in_errors = st_.state.requisite_in(high)
        errors += req_in_errors
        high = st_.state.apply_exclude(high)
        # Verify that the high data is structurally sound
        if errors:
            return errors
        # Compile and verify the raw chunks
        chunks = st_.state.compile_high_data(high)
        file_refs = lowstate_file_refs(chunks)
        trans_tar = prep_trans_tar(self.opts, chunks, file_refs)
        self.shell.send(
            trans_tar,
            os.path.join(self.thin_dir, 'salt_state.tgz'),
        )
        self.argv = ['state.pkg', '/tmp/.salt/salt_state.tgz', 'test={0}'.format(test)]


class SSHState(salt.state.State):
    '''
    Create a State object which wraps the SSH functions for state operations
    '''
    def __init__(self, opts, pillar=None, wrapper=None):
        self.wrapper = wrapper
        super(SSHState, self).__init__(opts, pillar)

    def load_modules(self, data=None):
        '''
        Load up the modules for remote compilation via ssh
        '''
        self.functions = self.wrapper
        self.states = salt.loader.states(self.opts, self.functions)
        self.rend = salt.loader.render(self.opts, self.functions)

    def check_refresh(self, data, ret):
        '''
        Stub out check_refresh
        '''
        return

    def module_refresh(self):
        '''
        Module refresh is not needed, stub it out
        '''
        return


class SSHHighState(salt.state.BaseHighState):
    '''
    Used to compile the highstate on the master
    '''
    stack = []

    def __init__(self, opts, pillar=None, wrapper=None):
        self.client = salt.fileclient.LocalClient(opts)
        salt.state.BaseHighState.__init__(self, opts)
        self.state = SSHState(opts, pillar, wrapper)
        self.matcher = salt.minion.Matcher(self.opts)


def lowstate_file_refs(chunks):
    '''
    Create a list of file ref objects to reconcile
    '''
    refs = {}
    for chunk in chunks:
        saltenv = 'base'
        crefs = []
        for state in chunk:
            if state == '__env__':
                saltenv = chunk[state]
            elif state == 'saltenv':
                saltenv = chunk[state]
            elif state.startswith('__'):
                continue
            crefs.extend(salt_refs(chunk[state]))
        if crefs:
            if saltenv not in refs:
                refs[saltenv] = []
            refs[saltenv].append(crefs)
    return refs


def salt_refs(data):
    '''
    Pull salt file references out of the states
    '''
    proto = 'salt://'
    ret = []
    if isinstance(data, str):
        if data.startswith(proto):
            return [data]
    if isinstance(data, list):
        for comp in data:
            if isinstance(comp, str):
                if comp.startswith(proto):
                    ret.append(comp)
    return ret


def prep_trans_tar(opts, chunks, file_refs):
    '''
    Generate the execution package from the env file refs and a low state
    data structure
    '''
    gendir = tempfile.mkdtemp()
    trans_tar = salt.utils.mkstemp()
    file_client = salt.fileclient.LocalClient(opts)
    lowfn = os.path.join(gendir, 'lowstate.json')
    with open(lowfn, 'w+') as fp_:
        fp_.write(json.dumps(chunks))
    for saltenv in file_refs:
        env_root = os.path.join(gendir, saltenv)
        if not os.path.isdir(env_root):
            os.makedirs(env_root)
        for ref in file_refs[saltenv]:
            for name in ref:
                short = name[7:]
                path = file_client.cache_file(name, saltenv)
                if path:
                    tgt = os.path.join(env_root, short)
                    tgt_dir = os.path.dirname(tgt)
                    if not os.path.isdir(tgt_dir):
                        os.makedirs(tgt_dir)
                    shutil.copy(path, tgt)
                    break
                files = file_client.cache_dir(name, saltenv, True)
                if files:
                    for filename in files:
                        tgt = os.path.join(
                                env_root,
                                short,
                                filename[filename.find(short) + len(short):],
                                )
                        tgt_dir = os.path.dirname(tgt)
                        if not os.path.isdir(tgt_dir):
                            os.makedirs(tgt_dir)
                        shutil.copy(path, tgt)
                    break
    cwd = os.getcwd()
    os.chdir(gendir)
    with tarfile.open(trans_tar, 'w:gz') as tfp:
        for root, dirs, files in os.walk(gendir):
            for name in files:
                full = os.path.join(root, name)
                tfp.add(full[len(gendir):].lstrip(os.sep))
    os.chdir(cwd)
    shutil.rmtree(gendir)
    return trans_tar<|MERGE_RESOLUTION|>--- conflicted
+++ resolved
@@ -617,17 +617,12 @@
 
         if self.opts.get('refresh_cache'):
             refresh = True
-<<<<<<< HEAD
-
         conf_grains = {}
         #Save conf file grains before they get clobbered
         if 'ssh_grains' in self.opts:
             conf_grains = self.opts['ssh_grains']
-
-=======
         if not data_cache:
             refresh = True
->>>>>>> 9acf13bf
         if refresh:
             # Make the datap
             # TODO: Auto expire the datap
