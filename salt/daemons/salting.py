# -*- coding: utf-8 -*-
'''
salting.py module of salt specific interfaces to raet

'''
# pylint: skip-file
# pylint: disable=W0611

# Import Python libs
import os

# Import ioflo libs
from ioflo.base.odicting import odict

from ioflo.base.consoling import getConsole
console = getConsole()

from raet import raeting, nacling
from raet.keeping import Keep

from salt.key import RaetKey

<<<<<<< HEAD
=======
# Python equivalent of an enum
APPL_KINDS = OrderedDict([('master', 0), ('minion', 1), ('syndic', 2), ('call', 3)])
APPL_KIND_NAMES = odict((v, k) for k, v in APPL_KINDS.iteritems())  # inverse map
ApplKind = namedtuple('ApplKind', APPL_KINDS)
applKinds = ApplKind(**APPL_KINDS)


>>>>>>> 4d362274
class SaltKeep(Keep):
    '''
    RAET protocol estate on road data persistence for a given estate
    road specific data

    road/
        keep/
            stackname/
                local/
                    estate.ext
                remote/
                    estate.name.ext
                    estate.name.ext
    '''
    LocalFields = ['name', 'uid', 'ha', 'iha', 'natted', 'fqdn', 'dyned', 'sid',
                   'puid', 'aha', 'role', 'sighex','prihex']
    LocalDumpFields = ['name', 'uid', 'ha', 'iha', 'natted', 'fqdn', 'dyned', 'sid',
                       'puid', 'aha', 'role']
    RemoteFields = ['name', 'uid', 'fuid', 'ha', 'iha', 'natted', 'fqdn', 'dyned',
                    'sid', 'main', 'kind', 'joined',
                    'role', 'acceptance', 'verhex', 'pubhex']
    RemoteDumpFields = ['name', 'uid', 'fuid', 'ha', 'iha', 'natted', 'fqdn', 'dyned',
                         'sid', 'main', 'kind', 'joined', 'role']
    Auto = raeting.autoModes.never #auto accept

    def __init__(self, opts, prefix='estate', basedirpath='',  auto=None, **kwa):
        '''
        Setup RoadKeep instance
        '''
        basedirpath = basedirpath or os.path.join(opts['cache_dir'], 'raet')
        super(SaltKeep, self).__init__(prefix=prefix, basedirpath=basedirpath, **kwa)
        self.auto = (auto if auto is not None else
                            (raeting.autoModes.always if opts['open_mode'] else
                                (raeting.autoModes.once if opts['auto_accept'] else
                                 raeting.autoModes.never)))
        self.saltRaetKey = RaetKey(opts)

    def clearAllDir(self):
        '''
        Clear all keep directories
        '''
        super(SaltKeep, self).clearAllDir()
        self.clearRoleDir()

    def clearRoleDir(self):
        '''
        Clear the Role directory
        '''
        self.saltRaetKey.delete_pki_dir()

    def loadLocalData(self):
        '''
        Load and Return the data from the local estate
        '''
        data = super(SaltKeep, self).loadLocalData()
        if not data:
            return None
        srkdata = self.saltRaetKey.read_local()
        if not srkdata:
            srkdata = dict(sign=None, priv=None)
        data.update([('sighex', srkdata['sign']),
                     ('prihex', srkdata['priv'])])
        return data

    def clearLocalRoleData(self):
        '''
        Clear the local file
        '''
        self.saltRaetKey.delete_local()

    def clearLocalRoleDir(self):
        '''
        Clear the Local Role directory
        '''
        self.saltRaetKey.delete_pki_dir()

    def loadRemoteData(self, name):
        '''
        Load and Return the data from the remote file
        '''
        data = super(SaltKeep, self).loadRemoteData(name)
        if not data:
            return None

        mid = data['role']
        for status in raeting.ACCEPTANCES:
            keydata = self.saltRaetKey.read_remote(mid, status)
            if keydata:
                break

        if not keydata:
            data.update([('acceptance', None),
                         ('verhex', None),
                         ('pubhex', None)])
        else:
            data.update(acceptance=raeting.ACCEPTANCES[status],
                        verhex=keydata['verify'],
                        pubhex=keydata['pub'])

        return data

    def loadAllRemoteData(self):
        '''
        Load and Return the data from the all the remote estate files
        '''
        keeps = super(SaltKeep, self).loadAllRemoteData()
        for name, data in keeps.items():
            keeps[name].update([('acceptance', None),
                                ('verhex', None),
                                ('pubhex', None)])

        for status, mids in self.saltRaetKey.list_keys().items():
            for mid in mids:
                keydata = self.saltRaetKey.read_remote(mid, status)
                if keydata:
                    for name, data in keeps.items():
                        if data['role'] == mid:
                            keeps[name].update(
                                    [('acceptance', raeting.ACCEPTANCES[status]),
                                     ('verhex', keydata['verify']),
                                     ('pubhex', keydata['pub'])])
        return keeps

    def clearRemoteRoleData(self, role):
        '''
        Clear data from the role data file
        '''
        self.saltRaetKey.delete_key(role) #now delete role key file

    def clearAllRemoteRoleData(self):
        '''
        Remove all the role data files
        '''
        self.saltRaetKey.delete_all()

    def clearRemoteRoleDir(self):
        '''
        Clear the Remote Role directory
        '''
        self.saltRaetKey.delete_pki_dir()

    def dumpLocal(self, local):
        '''
        Dump local estate
        '''
        data = odict([
                        ('name', local.name),
                        ('uid', local.uid),
                        ('ha', local.ha),
                        ('iha', local.iha),
                        ('natted', local.natted),
                        ('fqdn', local.fqdn),
                        ('dyned', local.dyned),
                        ('sid', local.sid),
                        ('puid', local.stack.puid),
                        ('aha', local.stack.aha),
                        ('role', local.role),
                    ])
        if self.verifyLocalData(data, localFields =self.LocalDumpFields):
            self.dumpLocalData(data)

        self.saltRaetKey.write_local(local.priver.keyhex, local.signer.keyhex)

    def dumpRemote(self, remote):
        '''
        Dump remote estate
        '''
        data = odict([
                        ('name', remote.name),
                        ('uid', remote.uid),
                        ('fuid', remote.fuid),
                        ('ha', remote.ha),
                        ('iha', remote.iha),
                        ('natted', remote.natted),
                        ('fqdn', remote.fqdn),
                        ('dyned', remote.dyned),
                        ('sid', remote.sid),
                        ('main', remote.main),
                        ('kind', remote.kind),
                        ('joined', remote.joined),
                        ('role', remote.role),
                    ])
        if self.verifyRemoteData(data, remoteFields=self.RemoteDumpFields):
            self.dumpRemoteData(data, remote.name)

        if remote.pubber.keyhex  and remote.verfer.keyhex:
            # kludge to persist the keys since no way to write
            self.saltRaetKey.status(remote.role,
                                remote.pubber.keyhex,
                                remote.verfer.keyhex)

    def statusRemote(self, remote, dump=True):
        '''
        Calls .statusRole on remote role and keys and updates remote.acceptance
        dump indicates if statusRole should update persisted values when
        appropriate.

        Returns status
        Where status is acceptance status of role and keys
        and has value from raeting.acceptances
        '''
        status = self.statusRole(role=remote.role,
                                 verhex=remote.verfer.keyhex,
                                 pubhex=remote.pubber.keyhex,
                                 dump=dump)

        remote.acceptance = status

        return status

    def statusRole(self, role, verhex, pubhex, dump=True):
        '''
        Returns status

        Where status is acceptance status of role and keys
        and has value from raeting.acceptances
        '''
        status = raeting.ACCEPTANCES[self.saltRaetKey.status(role,
                                                             pubhex,
                                                             verhex)]

        return status

    def rejectRemote(self, remote):
        '''
        Set acceptance status to rejected
        '''
        mid = remote.role
        self.saltRaetKey.reject(match=mid, include_accepted=True)
        remote.acceptance = raeting.acceptances.rejected

    def pendRemote(self, remote):
        '''
        Set acceptance status to pending
        '''
        pass

    def acceptRemote(self, remote):
        '''
        Set acceptance status to accepted
        '''
        mid = remote.role
        self.saltRaetKey.accept(match=mid, include_rejected=True)
        remote.acceptance = raeting.acceptances.accepted<|MERGE_RESOLUTION|>--- conflicted
+++ resolved
@@ -20,8 +20,6 @@
 
 from salt.key import RaetKey
 
-<<<<<<< HEAD
-=======
 # Python equivalent of an enum
 APPL_KINDS = OrderedDict([('master', 0), ('minion', 1), ('syndic', 2), ('call', 3)])
 APPL_KIND_NAMES = odict((v, k) for k, v in APPL_KINDS.iteritems())  # inverse map
@@ -29,7 +27,6 @@
 applKinds = ApplKind(**APPL_KINDS)
 
 
->>>>>>> 4d362274
 class SaltKeep(Keep):
     '''
     RAET protocol estate on road data persistence for a given estate
