# -*- coding: utf-8 -*-
'''
Return data to a postgresql server

.. note::
    There are three PostgreSQL returners.  Any can function as an external
    :ref:`master job cache <external-master-cache>`. but each has different
    features.  SaltStack recommends
    :mod:`returners.pgjsonb <salt.returners.pgjsonb>` if you are working with
    a version of PostgreSQL that has the appropriate native binary JSON types.
    Otherwise, review
    :mod:`returners.postgres <salt.returners.postgres>` and
    :mod:`returners.postgres_local_cache <salt.returners.postgres_local_cache>`
<<<<<<< HEAD
    is recommended instead of this module when using PostgreSQL as a
    :ref:`master job cache <external-job-cache>`. These two modules
    provide different functionality so you should compare each to see which
    module best suits your particular needs.
=======
    to see which module best suits your particular needs.
>>>>>>> 9de559ff

:maintainer:    None
:maturity:      New
:depends:       psycopg2
:platform:      all

To enable this returner the minion will need the psycopg2 installed and
the following values configured in the minion or master config:

.. code-block:: yaml

    returner.postgres.host: 'salt'
    returner.postgres.user: 'salt'
    returner.postgres.passwd: 'salt'
    returner.postgres.db: 'salt'
    returner.postgres.port: 5432

Alternative configuration values can be used by prefacing the configuration.
Any values not found in the alternative configuration will be pulled from
the default location:

.. code-block:: yaml

    alternative.returner.postgres.host: 'salt'
    alternative.returner.postgres.user: 'salt'
    alternative.returner.postgres.passwd: 'salt'
    alternative.returner.postgres.db: 'salt'
    alternative.returner.postgres.port: 5432

Running the following commands as the postgres user should create the database
correctly:

.. code-block:: sql

    psql << EOF
    CREATE ROLE salt WITH PASSWORD 'salt';
    CREATE DATABASE salt WITH OWNER salt;
    EOF

    psql -h localhost -U salt << EOF
    --
    -- Table structure for table 'jids'
    --

    DROP TABLE IF EXISTS jids;
    CREATE TABLE jids (
      jid   varchar(20) PRIMARY KEY,
      load  text NOT NULL
    );

    --
    -- Table structure for table 'salt_returns'
    --

    DROP TABLE IF EXISTS salt_returns;
    CREATE TABLE salt_returns (
      fun       varchar(50) NOT NULL,
      jid       varchar(255) NOT NULL,
      return    text NOT NULL,
      full_ret  text,
      id        varchar(255) NOT NULL,
      success   varchar(10) NOT NULL,
      alter_time   TIMESTAMP WITH TIME ZONE DEFAULT now()
    );

    CREATE INDEX idx_salt_returns_id ON salt_returns (id);
    CREATE INDEX idx_salt_returns_jid ON salt_returns (jid);
    CREATE INDEX idx_salt_returns_fun ON salt_returns (fun);
    CREATE INDEX idx_salt_returns_updated ON salt_returns (alter_time);

    --
    -- Table structure for table `salt_events`
    --

    DROP TABLE IF EXISTS salt_events;
    DROP SEQUENCE IF EXISTS seq_salt_events_id;
    CREATE SEQUENCE seq_salt_events_id;
    CREATE TABLE salt_events (
        id BIGINT NOT NULL UNIQUE DEFAULT nextval('seq_salt_events_id'),
        tag varchar(255) NOT NULL,
        data text NOT NULL,
        alter_time TIMESTAMP WITH TIME ZONE DEFAULT NOW(),
        master_id varchar(255) NOT NULL
    );

    CREATE INDEX idx_salt_events_tag on salt_events (tag);

    EOF

Required python modules: psycopg2

To use the postgres returner, append '--return postgres' to the salt command.

.. code-block:: bash

    salt '*' test.ping --return postgres

To use the alternative configuration, append '--return_config alternative' to the salt command.

.. versionadded:: 2015.5.0

.. code-block:: bash

    salt '*' test.ping --return postgres --return_config alternative

To override individual configuration items, append --return_kwargs '{"key:": "value"}' to the salt command.

.. versionadded:: 2016.3.0

.. code-block:: bash

    salt '*' test.ping --return postgres --return_kwargs '{"db": "another-salt"}'

'''
from __future__ import absolute_import
# Let's not allow PyLint complain about string substitution
# pylint: disable=W1321,E1321

# Import python libs
import json
import sys
import logging
from contextlib import contextmanager

# Import Salt libs
import salt.utils.jid
import salt.returners
import salt.exceptions

# Import third party libs
try:
    import psycopg2
    HAS_POSTGRES = True
except ImportError:
    HAS_POSTGRES = False

__virtualname__ = 'postgres'

log = logging.getLogger(__name__)


def __virtual__():
    if not HAS_POSTGRES:
        return False, 'Could not import postgres returner; psycopg2 is not installed.'
    return __virtualname__


def _get_options(ret=None):
    '''
    Get the postgres options from salt.
    '''
    defaults = {'host': 'localhost',
                'user': 'salt',
                'passwd': 'salt',
                'db': 'salt',
                'port': 5432}

    attrs = {'host': 'host',
             'user': 'user',
             'passwd': 'passwd',
             'db': 'db',
             'port': 'port'}

    _options = salt.returners.get_returner_options('returner.{0}'.format(__virtualname__),
                                                   ret,
                                                   attrs,
                                                   __salt__=__salt__,
                                                   __opts__=__opts__,
                                                   defaults=defaults)
    # Ensure port is an int
    if 'port' in _options:
        _options['port'] = int(_options['port'])
    return _options


@contextmanager
def _get_serv(ret=None, commit=False):
    '''
    Return a Pg cursor
    '''
    _options = _get_options(ret)
    try:
        conn = psycopg2.connect(host=_options.get('host'),
                                user=_options.get('user'),
                                password=_options.get('passwd'),
                                database=_options.get('db'),
                                port=_options.get('port'))

    except psycopg2.OperationalError as exc:
        raise salt.exceptions.SaltMasterError('postgres returner could not connect to database: {exc}'.format(exc=exc))

    cursor = conn.cursor()

    try:
        yield cursor
    except psycopg2.DatabaseError as err:
        error = err.args
        sys.stderr.write(str(error))
        cursor.execute("ROLLBACK")
        raise err
    else:
        if commit:
            cursor.execute("COMMIT")
        else:
            cursor.execute("ROLLBACK")
    finally:
        conn.close()


def returner(ret):
    '''
    Return data to a postgres server
    '''
    try:
        with _get_serv(ret, commit=True) as cur:
            sql = '''INSERT INTO salt_returns
                    (fun, jid, return, id, success, full_ret)
                    VALUES (%s, %s, %s, %s, %s, %s)'''
            cur.execute(
                sql, (
                    ret['fun'],
                    ret['jid'],
                    json.dumps(ret['return']),
                    ret['id'],
                    ret.get('success', False),
                    json.dumps(ret)))
    except salt.exceptions.SaltMasterError:
        log.critical('Could not store return with postgres returner. PostgreSQL server unavailable.')


def event_return(events):
    '''
    Return event to Pg server

    Requires that configuration be enabled via 'event_return'
    option in master config.
    '''
    with _get_serv(events, commit=True) as cur:
        for event in events:
            tag = event.get('tag', '')
            data = event.get('data', '')
            sql = '''INSERT INTO salt_events (tag, data, master_id)
                     VALUES (%s, %s, %s)'''
            cur.execute(sql, (tag,
                              json.dumps(data),
                              __opts__['id']))


def save_load(jid, load, minions=None):  # pylint: disable=unused-argument
    '''
    Save the load to the specified jid id
    '''
    with _get_serv(commit=True) as cur:

        sql = '''INSERT INTO jids
               (jid, load)
                VALUES (%s, %s)'''

        try:
            cur.execute(sql, (jid,
                              json.dumps(load)))
        except psycopg2.IntegrityError:
            # https://github.com/saltstack/salt/issues/22171
            # Without this try:except: we get tons of duplicate entry errors
            # which result in job returns not being stored properly
            pass


def save_minions(jid, minions, syndic_id=None):  # pylint: disable=unused-argument
    '''
    Included for API consistency
    '''
    pass


def get_load(jid):
    '''
    Return the load data that marks a specified jid
    '''
    with _get_serv(ret=None, commit=True) as cur:
        sql = '''SELECT load FROM jids WHERE jid = %s;'''
        cur.execute(sql, (jid,))
        data = cur.fetchone()
        if data:
            return json.loads(data[0])
        return {}


def get_jid(jid):
    '''
    Return the information returned when the specified job id was executed
    '''
    with _get_serv(ret=None, commit=True) as cur:

        sql = '''SELECT id, full_ret FROM salt_returns
                WHERE jid = %s'''

        cur.execute(sql, (jid,))
        data = cur.fetchall()
        ret = {}
        if data:
            for minion, full_ret in data:
                ret[minion] = json.loads(full_ret)
        return ret


def get_fun(fun):
    '''
    Return a dict of the last function called for all minions
    '''
    with _get_serv(ret=None, commit=True) as cur:

        sql = '''SELECT s.id,s.jid, s.full_ret
                FROM salt_returns s
                JOIN ( SELECT MAX(`jid`) as jid
                    from salt_returns GROUP BY fun, id) max
                ON s.jid = max.jid
                WHERE s.fun = %s
                '''

        cur.execute(sql, (fun,))
        data = cur.fetchall()

        ret = {}
        if data:
            for minion, _, full_ret in data:
                ret[minion] = json.loads(full_ret)
        return ret


def get_jids():
    '''
    Return a list of all job ids
    '''
    with _get_serv(ret=None, commit=True) as cur:

        sql = '''SELECT jid, load
                FROM jids'''

        cur.execute(sql)
        data = cur.fetchall()
        ret = {}
        for jid, load in data:
            ret[jid] = salt.utils.jid.format_jid_instance(jid,
                                                          json.loads(load))
        return ret


def get_minions():
    '''
    Return a list of minions
    '''
    with _get_serv(ret=None, commit=True) as cur:

        sql = '''SELECT DISTINCT id
                FROM salt_returns'''

        cur.execute(sql)
        data = cur.fetchall()
        ret = []
        for minion in data:
            ret.append(minion[0])
        return ret


def prep_jid(nocache=False, passed_jid=None):  # pylint: disable=unused-argument
    '''
    Do any work necessary to prepare a JID, including sending a custom id
    '''
    return passed_jid if passed_jid is not None else salt.utils.jid.gen_jid()<|MERGE_RESOLUTION|>--- conflicted
+++ resolved
@@ -11,14 +11,7 @@
     Otherwise, review
     :mod:`returners.postgres <salt.returners.postgres>` and
     :mod:`returners.postgres_local_cache <salt.returners.postgres_local_cache>`
-<<<<<<< HEAD
-    is recommended instead of this module when using PostgreSQL as a
-    :ref:`master job cache <external-job-cache>`. These two modules
-    provide different functionality so you should compare each to see which
-    module best suits your particular needs.
-=======
     to see which module best suits your particular needs.
->>>>>>> 9de559ff
 
 :maintainer:    None
 :maturity:      New
