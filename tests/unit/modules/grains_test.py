--- conflicted
+++ resolved
@@ -19,16 +19,9 @@
 from salt.modules import grains as grainsmod
 from salt.utils import dictupdate
 
-<<<<<<< HEAD
-grainsmod.__grains__ = {
-  'os_family': 'MockedOS',
-  '1': '1',
-  '2': '2',
-=======
 grainsmod.__opts__ = {
   'conf_file': '/tmp/__salt_test_grains',
   'cachedir':  '/tmp/__salt_test_grains_cache_dir'
->>>>>>> 10b3f0f6
 }
 
 grainsmod.__salt__ = {}
@@ -39,8 +32,9 @@
 
     def test_filter_by(self):
         grainsmod.__grains__ = {
-          'os_family': 'MockedOS'
-        }
+          'os_family': 'MockedOS',
+          '1': '1',
+          '2': '2',
 
         dict1 = {'A': 'B', 'C': {'D': {'E': 'F', 'G': 'H'}}}
         dict2 = {
@@ -142,7 +136,6 @@
         res = grainsmod.filter_by(dict1, default='Z')
         self.assertEqual(res, {'D': {'E': 'F', 'G': 'H'}})
 
-<<<<<<< HEAD
         # Base tests
         # NOTE: these may fail to detect errors if dictupdate.update() is broken
         # but then the unit test for dictupdate.update() should fail and expose
@@ -191,7 +184,7 @@
                 mdict3
             )
         )
-=======
+
     @patch.dict(grainsmod.__salt__, {'saltutil.sync_grains': MagicMock()})
     def test_append_not_a_list(self):
         # Failing append to an existing string, without convert
@@ -326,7 +319,6 @@
         self.assertEqual(res, {'a': ['b', 'c']})
         # check the whole grains
         self.assertEqual(grainsmod.__grains__, {'a': ['b', 'c']})
->>>>>>> 10b3f0f6
 
 
 if __name__ == '__main__':
