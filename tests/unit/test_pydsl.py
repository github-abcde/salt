# -*- coding: utf-8 -*-

# Import Python libs
from __future__ import absolute_import
import os
import sys
import shutil
import tempfile
import textwrap
import copy

# Import Salt Testing libs
from tests.support.unit import TestCase
from tests.support.paths import TMP

# Import Salt libs
import salt.loader
import salt.config
import salt.utils.files
import salt.utils.versions
from salt.state import HighState
from salt.utils.pydsl import PyDslError


# Import 3rd-party libs
from salt.ext import six
from salt.ext.six.moves import StringIO


REQUISITES = ['require', 'require_in', 'use', 'use_in', 'watch', 'watch_in']


class CommonTestCaseBoilerplate(TestCase):

    def setUp(self):
        self.root_dir = tempfile.mkdtemp(dir=TMP)
        self.state_tree_dir = os.path.join(self.root_dir, 'state_tree')
        self.cache_dir = os.path.join(self.root_dir, 'cachedir')
        if not os.path.isdir(self.root_dir):
            os.makedirs(self.root_dir)

        if not os.path.isdir(self.state_tree_dir):
            os.makedirs(self.state_tree_dir)

        if not os.path.isdir(self.cache_dir):
            os.makedirs(self.cache_dir)
        self.config = salt.config.minion_config(None)
        self.config['root_dir'] = self.root_dir
        self.config['state_events'] = False
        self.config['id'] = 'match'
        self.config['file_client'] = 'local'
        self.config['file_roots'] = dict(base=[self.state_tree_dir])
        self.config['cachedir'] = self.cache_dir
        self.config['test'] = False
        self.config['grains'] = salt.loader.grains(self.config)
        self.HIGHSTATE = HighState(self.config)
        self.HIGHSTATE.push_active()

    def tearDown(self):
        try:
            self.HIGHSTATE.pop_active()
        except IndexError:
            pass
        del self.config
        del self.HIGHSTATE

    def state_highstate(self, state, dirpath):
        opts = copy.copy(self.config)
        opts['file_roots'] = dict(base=[dirpath])
        HIGHSTATE = HighState(opts)
        HIGHSTATE.push_active()
        try:
            high, errors = HIGHSTATE.render_highstate(state)
            if errors:
                import pprint
                pprint.pprint('\n'.join(errors))
                pprint.pprint(high)

            out = HIGHSTATE.state.call_high(high)
            # pprint.pprint(out)
        finally:
            HIGHSTATE.pop_active()


class PyDSLRendererTestCase(CommonTestCaseBoilerplate):
    '''
    WARNING: If tests in here are flaky, they may need
    to be moved to their own class. Sharing HighState, especially
    through setUp/tearDown can create dangerous race conditions!
    '''

    def render_sls(self, content, sls='', saltenv='base', **kws):
        if 'env' in kws:
            # "env" is not supported; Use "saltenv".
            kws.pop('env')

        return self.HIGHSTATE.state.rend['pydsl'](
            StringIO(content), saltenv=saltenv, sls=sls, **kws
        )

    def test_state_declarations(self):
        result = self.render_sls(textwrap.dedent('''
            state('A').cmd.run('ls -la', cwd='/var/tmp')
            state().file.managed('myfile.txt', source='salt://path/to/file')
            state('X').cmd('run', 'echo hello world', cwd='/')

            a_cmd = state('A').cmd
            a_cmd.run(shell='/bin/bash')
            state('A').service.running(name='apache')
        '''))
        self.assertTrue('A' in result and 'X' in result)
        A_cmd = result['A']['cmd']
        self.assertEqual(A_cmd[0], 'run')
        self.assertEqual(A_cmd[1]['name'], 'ls -la')
        self.assertEqual(A_cmd[2]['cwd'], '/var/tmp')
        self.assertEqual(A_cmd[3]['shell'], '/bin/bash')

        A_service = result['A']['service']
        self.assertEqual(A_service[0], 'running')
        self.assertEqual(A_service[1]['name'], 'apache')

        X_cmd = result['X']['cmd']
        self.assertEqual(X_cmd[0], 'run')
        self.assertEqual(X_cmd[1]['name'], 'echo hello world')
        self.assertEqual(X_cmd[2]['cwd'], '/')

        del result['A']
        del result['X']
        self.assertEqual(len(result), 2)
        # 2 rather than 1 because pydsl adds an extra no-op state
        # declaration.

        s_iter = six.itervalues(result)
        try:
            s = next(s_iter)['file']
        except KeyError:
            s = next(s_iter)['file']
        self.assertEqual(s[0], 'managed')
        self.assertEqual(s[1]['name'], 'myfile.txt')
        self.assertEqual(s[2]['source'], 'salt://path/to/file')

    def test_requisite_declarations(self):
        result = self.render_sls(textwrap.dedent('''
            state('X').cmd.run('echo hello')
            state('A').cmd.run('mkdir tmp', cwd='/var')
            state('B').cmd.run('ls -la', cwd='/var/tmp') \
                        .require(state('X').cmd) \
                        .require(cmd='A') \
                        .watch(service='G')
            state('G').service.running(name='collectd')
            state('G').service.watch_in(state('A').cmd)

            state('H').cmd.require_in(cmd='echo hello')
            state('H').cmd.run('echo world')
        '''))
        self.assertTrue(len(result), 6)
        self.assertTrue(set("X A B G H".split()).issubset(set(result.keys())))
        b = result['B']['cmd']
        self.assertEqual(b[0], 'run')
        self.assertEqual(b[1]['name'], 'ls -la')
        self.assertEqual(b[2]['cwd'], '/var/tmp')
        self.assertEqual(b[3]['require'][0]['cmd'], 'X')
        self.assertEqual(b[4]['require'][0]['cmd'], 'A')
        self.assertEqual(b[5]['watch'][0]['service'], 'G')
        self.assertEqual(result['G']['service'][2]['watch_in'][0]['cmd'], 'A')
        self.assertEqual(
            result['H']['cmd'][1]['require_in'][0]['cmd'], 'echo hello'
        )

    def test_include_extend(self):
        result = self.render_sls(textwrap.dedent('''
            include(
                'some.sls.file',
                'another.sls.file',
                'more.sls.file',
                delayed=True
            )
            A = state('A').cmd.run('echo hoho', cwd='/')
            state('B').cmd.run('echo hehe', cwd='/')
            extend(
                A,
                state('X').cmd.run(cwd='/a/b/c'),
                state('Y').file('managed', name='a_file.txt'),
                state('Z').service.watch(file='A')
            )
        '''))
        self.assertEqual(len(result), 4)
        self.assertEqual(
            result['include'],
            [{'base': sls} for sls in
             ('some.sls.file', 'another.sls.file', 'more.sls.file')]
        )
        extend = result['extend']
        self.assertEqual(extend['X']['cmd'][0], 'run')
        self.assertEqual(extend['X']['cmd'][1]['cwd'], '/a/b/c')
        self.assertEqual(extend['Y']['file'][0], 'managed')
        self.assertEqual(extend['Y']['file'][1]['name'], 'a_file.txt')
        self.assertEqual(len(extend['Z']['service']), 1)
        self.assertEqual(extend['Z']['service'][0]['watch'][0]['file'], 'A')

        self.assertEqual(result['B']['cmd'][0], 'run')
        self.assertTrue('A' not in result)
        self.assertEqual(extend['A']['cmd'][0], 'run')

    def test_cmd_call(self):
        result = self.HIGHSTATE.state.call_template_str(textwrap.dedent('''\
            #!pydsl
            state('A').cmd.run('echo this is state A', cwd='/')

            some_var = 12345
            def do_something(a, b, *args, **kws):
                return dict(result=True, changes={'a': a, 'b': b, 'args': args, 'kws': kws, 'some_var': some_var})

            state('C').cmd.call(do_something, 1, 2, 3, x=1, y=2) \
                          .require(state('A').cmd)

            state('G').cmd.wait('echo this is state G', cwd='/') \
                          .watch(state('C').cmd)
        '''))
        ret = next(result[k] for k in six.iterkeys(result) if 'do_something' in k)
        changes = ret['changes']
        self.assertEqual(
            changes,
            dict(a=1, b=2, args=(3,), kws=dict(x=1, y=2), some_var=12345)
        )

        ret = next(result[k] for k in six.iterkeys(result) if '-G_' in k)
        self.assertEqual(ret['changes']['stdout'], 'this is state G')

    def test_multiple_state_func_in_state_mod(self):
        with self.assertRaisesRegex(PyDslError, 'Multiple state functions'):
            self.render_sls(textwrap.dedent('''
                state('A').cmd.run('echo hoho')
                state('A').cmd.wait('echo hehe')
            '''))

    def test_no_state_func_in_state_mod(self):
        with self.assertRaisesRegex(PyDslError, 'No state function specified'):
            self.render_sls(textwrap.dedent('''
                state('B').cmd.require(cmd='hoho')
            '''))

    def test_load_highstate(self):
        result = self.render_sls(textwrap.dedent('''
            import yaml
            __pydsl__.load_highstate(yaml.load("""
            A:
              cmd.run:
                - name: echo hello
                - cwd: /
            B:
              pkg:
                - installed
              service:
                - running
                - require:
                  - pkg: B
                - watch:
                  - cmd: A
            """))

            state('A').cmd.run(name='echo hello world')
            '''))
        self.assertEqual(len(result), 3)
        self.assertEqual(result['A']['cmd'][0], 'run')
        self.assertIn({'name': 'echo hello'}, result['A']['cmd'])
        self.assertIn({'cwd': '/'}, result['A']['cmd'])
        self.assertIn({'name': 'echo hello world'}, result['A']['cmd'])
        self.assertEqual(len(result['A']['cmd']), 4)

        self.assertEqual(len(result['B']['pkg']), 1)
        self.assertEqual(result['B']['pkg'][0], 'installed')

        self.assertEqual(result['B']['service'][0], 'running')
        self.assertIn({'require': [{'pkg': 'B'}]}, result['B']['service'])
        self.assertIn({'watch': [{'cmd': 'A'}]}, result['B']['service'])
        self.assertEqual(len(result['B']['service']), 3)

    def test_ordered_states(self):
        result = self.render_sls(textwrap.dedent('''
            __pydsl__.set(ordered=True)
            A = state('A')
            state('B').cmd.run('echo bbbb')
            A.cmd.run('echo aaa')
            state('B').cmd.run(cwd='/')
            state('C').cmd.run('echo ccc')
            state('B').file.managed(source='/a/b/c')
            '''))
        self.assertEqual(len(result['B']['cmd']), 3)
        self.assertEqual(result['A']['cmd'][1]['require'][0]['cmd'], 'B')
        self.assertEqual(result['C']['cmd'][1]['require'][0]['cmd'], 'A')
        self.assertEqual(result['B']['file'][1]['require'][0]['cmd'], 'C')

    def test_pipe_through_stateconf(self):
        dirpath = tempfile.mkdtemp(dir=TMP)
        if not os.path.isdir(dirpath):
            self.skipTest(
                'The temporary directory \'{0}\' was not created'.format(
                    dirpath
                )
            )
        output = os.path.join(dirpath, 'output')
        try:
            write_to(os.path.join(dirpath, 'xxx.sls'), textwrap.dedent(
                '''#!stateconf -os yaml . jinja
                .X:
                  cmd.run:
                    - name: echo X >> {0}
                    - cwd: /
                .Y:
                  cmd.run:
                    - name: echo Y >> {0}
                    - cwd: /
                .Z:
                  cmd.run:
                    - name: echo Z >> {0}
                    - cwd: /
                '''.format(output.replace('\\', '/'))))
            write_to(os.path.join(dirpath, 'yyy.sls'), textwrap.dedent('''\
                #!pydsl|stateconf -ps

                __pydsl__.set(ordered=True)
                state('.D').cmd.run('echo D >> {0}', cwd='/')
                state('.E').cmd.run('echo E >> {0}', cwd='/')
                state('.F').cmd.run('echo F >> {0}', cwd='/')
                '''.format(output.replace('\\', '/'))))

            write_to(os.path.join(dirpath, 'aaa.sls'), textwrap.dedent('''\
                #!pydsl|stateconf -ps

                include('xxx', 'yyy')

                # make all states in xxx run BEFORE states in this sls.
                extend(state('.start').stateconf.require(stateconf='xxx::goal'))

                # make all states in yyy run AFTER this sls.
                extend(state('.goal').stateconf.require_in(stateconf='yyy::start'))

                __pydsl__.set(ordered=True)

                state('.A').cmd.run('echo A >> {0}', cwd='/')
                state('.B').cmd.run('echo B >> {0}', cwd='/')
                state('.C').cmd.run('echo C >> {0}', cwd='/')
                '''.format(output.replace('\\', '/'))))

            self.state_highstate({'base': ['aaa']}, dirpath)
            with salt.utils.files.fopen(output, 'r') as f:
                self.assertEqual(''.join(f.read().split()), "XYZABCDEF")

        finally:
            shutil.rmtree(dirpath, ignore_errors=True)

    def test_compile_time_state_execution(self):
        if not sys.stdin.isatty():
            self.skipTest('Not attached to a TTY')
        dirpath = tempfile.mkdtemp(dir=TMP)
        if not os.path.isdir(dirpath):
            self.skipTest(
                'The temporary directory \'{0}\' was not created'.format(
                    dirpath
                )
            )
        try:
            # The Windows shell will include any spaces before the redirect
            # in the text that is redirected.
            # For example: echo hello > test.txt will contain "hello "
            write_to(os.path.join(dirpath, 'aaa.sls'), textwrap.dedent('''\
                #!pydsl

                __pydsl__.set(ordered=True)
                A = state('A')
                A.cmd.run('echo hehe>{0}/zzz.txt', cwd='/')
                A.file.managed('{0}/yyy.txt', source='salt://zzz.txt')
                A()
                A()

                state().cmd.run('echo hoho>>{0}/yyy.txt', cwd='/')

                A.file.managed('{0}/xxx.txt', source='salt://zzz.txt')
                A()
                '''.format(dirpath.replace('\\', '/'))))
            self.state_highstate({'base': ['aaa']}, dirpath)
<<<<<<< HEAD
            with salt.utils.files.fopen(os.path.join(dirpath, 'yyy.txt'), 'rt') as f:
                self.assertEqual(f.read(), 'hehe\nhoho\n')
            with salt.utils.files.fopen(os.path.join(dirpath, 'xxx.txt'), 'rt') as f:
                self.assertEqual(f.read(), 'hehe\n')
=======
            with salt.utils.fopen(os.path.join(dirpath, 'yyy.txt'), 'rt') as f:
                self.assertEqual(f.read(), 'hehe' + os.linesep + 'hoho' + os.linesep)
            with salt.utils.fopen(os.path.join(dirpath, 'xxx.txt'), 'rt') as f:
                self.assertEqual(f.read(), 'hehe' + os.linesep)
>>>>>>> b11da0d2
        finally:
            shutil.rmtree(dirpath, ignore_errors=True)

    def test_nested_high_state_execution(self):
        dirpath = tempfile.mkdtemp(dir=TMP)
        if not os.path.isdir(dirpath):
            self.skipTest(
                'The temporary directory \'{0}\' was not created'.format(
                    dirpath
                )
            )
        output = os.path.join(dirpath, 'output')
        try:
            write_to(os.path.join(dirpath, 'aaa.sls'), textwrap.dedent('''\
                #!pydsl
                __salt__['state.sls']('bbb')
                state().cmd.run('echo bbbbbb', cwd='/')
                '''))
            write_to(os.path.join(dirpath, 'bbb.sls'), textwrap.dedent(
                '''
                # {{ salt['state.sls']('ccc') }}
                test:
                  cmd.run:
                    - name: echo bbbbbbb
                    - cwd: /
                '''))
            write_to(os.path.join(dirpath, 'ccc.sls'), textwrap.dedent(
                '''
                #!pydsl
                state().cmd.run('echo ccccc', cwd='/')
                '''))
            self.state_highstate({'base': ['aaa']}, dirpath)
        finally:
            shutil.rmtree(dirpath, ignore_errors=True)

    def test_repeat_includes(self):
        dirpath = tempfile.mkdtemp(dir=TMP)
        if not os.path.isdir(dirpath):
            self.skipTest(
                'The temporary directory \'{0}\' was not created'.format(
                    dirpath
                )
            )
        output = os.path.join(dirpath, 'output')
        try:
            write_to(os.path.join(dirpath, 'b.sls'), textwrap.dedent('''\
                #!pydsl
                include('c')
                include('d')
                '''))
            write_to(os.path.join(dirpath, 'c.sls'), textwrap.dedent('''\
                #!pydsl
                modtest = include('e')
                modtest.success
                '''))
            write_to(os.path.join(dirpath, 'd.sls'), textwrap.dedent('''\
                #!pydsl
                modtest = include('e')
                modtest.success
                '''))
            write_to(os.path.join(dirpath, 'e.sls'), textwrap.dedent('''\
                #!pydsl
                success = True
                '''))
            self.state_highstate({'base': ['b']}, dirpath)
            self.state_highstate({'base': ['c', 'd']}, dirpath)
        finally:
            shutil.rmtree(dirpath, ignore_errors=True)


def write_to(fpath, content):
    with salt.utils.files.fopen(fpath, 'w') as f:
        f.write(content)<|MERGE_RESOLUTION|>--- conflicted
+++ resolved
@@ -380,17 +380,10 @@
                 A()
                 '''.format(dirpath.replace('\\', '/'))))
             self.state_highstate({'base': ['aaa']}, dirpath)
-<<<<<<< HEAD
             with salt.utils.files.fopen(os.path.join(dirpath, 'yyy.txt'), 'rt') as f:
-                self.assertEqual(f.read(), 'hehe\nhoho\n')
+                self.assertEqual(f.read(), 'hehe' + os.linesep + 'hoho' + os.linesep)
             with salt.utils.files.fopen(os.path.join(dirpath, 'xxx.txt'), 'rt') as f:
-                self.assertEqual(f.read(), 'hehe\n')
-=======
-            with salt.utils.fopen(os.path.join(dirpath, 'yyy.txt'), 'rt') as f:
-                self.assertEqual(f.read(), 'hehe' + os.linesep + 'hoho' + os.linesep)
-            with salt.utils.fopen(os.path.join(dirpath, 'xxx.txt'), 'rt') as f:
                 self.assertEqual(f.read(), 'hehe' + os.linesep)
->>>>>>> b11da0d2
         finally:
             shutil.rmtree(dirpath, ignore_errors=True)
 
