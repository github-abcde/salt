--- conflicted
+++ resolved
@@ -705,20 +705,12 @@
                         '10:memory{0}a_long_sha256sum'.format(cgroup_substr)
                     log.debug(
                         'Testing Docker cgroup substring \'%s\'', cgroup_substr)
-<<<<<<< HEAD
                     with patch('salt.utils.files.fopen', mock_open(read_data=cgroup_data)):
-                        self.assertEqual(
-                            core._virtual({'kernel': 'Linux'}).get('virtual_subtype'),
-                            'Docker'
-                        )
-=======
-                    with patch('salt.utils.fopen', mock_open(read_data=cgroup_data)):
                         with patch.dict(core.__salt__, {'cmd.run_all': MagicMock()}):
                             self.assertEqual(
                                 core._virtual({'kernel': 'Linux'}).get('virtual_subtype'),
                                 'Docker'
                             )
->>>>>>> 63a294f4
 
     def _check_ipaddress(self, value, ip_v):
         '''
