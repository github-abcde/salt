# -*- coding: utf-8 -*-

# Import Python libs
from __future__ import absolute_import
import os
import shutil

# Import Salt Testing Libs
from tests.support.case import SSHCase
from tests.support.paths import TMP

# Import Salt Libs
from salt.ext import six

SSH_SLS = 'ssh_state_tests'
SSH_SLS_FILE = '/tmp/test'


class SSHStateTest(SSHCase):
    '''
    testing the state system with salt-ssh
    '''
    def _check_dict_ret(self, ret, val, exp_ret):
        for key, value in ret.items():
            self.assertEqual(value[val], exp_ret)

    def _check_request(self, empty=False):
        check = self.run_function('state.check_request', wipe=False)
        if empty:
            self.assertFalse(bool(check))
        else:
            self._check_dict_ret(ret=check['default']['test_run']['local']['return'],
                       val='__sls__', exp_ret=SSH_SLS)

    def test_state_apply(self):
        '''
        test state.apply with salt-ssh
        '''
        ret = self.run_function('state.apply', [SSH_SLS])
        self._check_dict_ret(ret=ret, val='__sls__', exp_ret=SSH_SLS)

        check_file = self.run_function('file.file_exists', ['/tmp/test'])
        self.assertTrue(check_file)

    def test_state_sls_id(self):
        '''
        test state.sls_id with salt-ssh
        '''
        ret = self.run_function('state.sls_id', ['ssh-file-test', SSH_SLS])
        self._check_dict_ret(ret=ret, val='__sls__', exp_ret=SSH_SLS)

        check_file = self.run_function('file.file_exists', ['/tmp/test'])
        self.assertTrue(check_file)

    def test_state_show_sls(self):
        '''
        test state.show_sls with salt-ssh
        '''
        ret = self.run_function('state.show_sls', [SSH_SLS])
        self._check_dict_ret(ret=ret, val='__sls__', exp_ret=SSH_SLS)

        check_file = self.run_function('file.file_exists', [SSH_SLS_FILE], wipe=False)
        self.assertFalse(check_file)

    def test_state_show_top(self):
        '''
        test state.show_top with salt-ssh
        '''
        ret = self.run_function('state.show_top')
<<<<<<< HEAD
        self.assertEqual(ret, {u'base': [u'core', u'master_tops_test']})
=======
        self.assertEqual(ret, {u'base': list(set([u'master_tops_test']).union([u'core']))})
>>>>>>> ba614625

    def test_state_single(self):
        '''
        state.single with salt-ssh
        '''
        ret_out = {'name': 'itworked',
                   'result': True,
                   'comment': 'Success!'}

        single = self.run_function('state.single',
                                   ['test.succeed_with_changes name=itworked'])

        for key, value in six.iteritems(single):
            self.assertEqual(value['name'], ret_out['name'])
            self.assertEqual(value['result'], ret_out['result'])
            self.assertEqual(value['comment'], ret_out['comment'])

    def test_show_highstate(self):
        '''
        state.show_highstate with salt-ssh
        '''
        high = self.run_function('state.show_highstate')
        destpath = os.path.join(TMP, 'testfile')
        self.assertTrue(isinstance(high, dict))
        self.assertTrue(destpath in high)
        self.assertEqual(high[destpath]['__env__'], 'base')

    def test_state_high(self):
        '''
        state.high with salt-ssh
        '''
        ret_out = {'name': 'itworked',
                   'result': True,
                   'comment': 'Success!'}

        high = self.run_function('state.high', ['"{"itworked": {"test": ["succeed_with_changes"]}}"'])

        for key, value in six.iteritems(high):
            self.assertEqual(value['name'], ret_out['name'])
            self.assertEqual(value['result'], ret_out['result'])
            self.assertEqual(value['comment'], ret_out['comment'])

    def test_show_lowstate(self):
        '''
        state.show_lowstate with salt-ssh
        '''
        low = self.run_function('state.show_lowstate')
        self.assertTrue(isinstance(low, list))
        self.assertTrue(isinstance(low[0], dict))

    def test_state_low(self):
        '''
        state.low with salt-ssh
        '''
        ret_out = {'name': 'itworked',
                   'result': True,
                   'comment': 'Success!'}

        low = self.run_function('state.low', ['"{"state": "test", "fun": "succeed_with_changes", "name": "itworked"}"'])

        for key, value in six.iteritems(low):
            self.assertEqual(value['name'], ret_out['name'])
            self.assertEqual(value['result'], ret_out['result'])
            self.assertEqual(value['comment'], ret_out['comment'])

    def test_state_request_check_clear(self):
        '''
        test state.request system with salt-ssh
        while also checking and clearing request
        '''
        request = self.run_function('state.request', [SSH_SLS], wipe=False)
        self._check_dict_ret(ret=request, val='__sls__', exp_ret=SSH_SLS)

        self._check_request()

        clear = self.run_function('state.clear_request', wipe=False)
        self._check_request(empty=True)

    def test_state_run_request(self):
        '''
        test state.request system with salt-ssh
        while also running the request later
        '''
        request = self.run_function('state.request', [SSH_SLS], wipe=False)
        self._check_dict_ret(ret=request, val='__sls__', exp_ret=SSH_SLS)

        run = self.run_function('state.run_request', wipe=False)

        check_file = self.run_function('file.file_exists', [SSH_SLS_FILE], wipe=False)
        self.assertTrue(check_file)

    def tearDown(self):
        '''
        make sure to clean up any old ssh directories
        '''
        salt_dir = self.run_function('config.get', ['thin_dir'], wipe=False)
        if os.path.exists(salt_dir):
            shutil.rmtree(salt_dir)

        if os.path.exists(SSH_SLS_FILE):
            os.remove(SSH_SLS_FILE)<|MERGE_RESOLUTION|>--- conflicted
+++ resolved
@@ -67,11 +67,7 @@
         test state.show_top with salt-ssh
         '''
         ret = self.run_function('state.show_top')
-<<<<<<< HEAD
         self.assertEqual(ret, {u'base': [u'core', u'master_tops_test']})
-=======
-        self.assertEqual(ret, {u'base': list(set([u'master_tops_test']).union([u'core']))})
->>>>>>> ba614625
 
     def test_state_single(self):
         '''
